import copy
import json
import os
import sys
from abc import abstractmethod
from io import BytesIO
from pathlib import Path
from typing import Dict, List, Optional, Tuple

from datasets import load_dataset
from docling.datamodel.pipeline_options import TableFormerMode
from docling.document_converter import DocumentConverter, FormatOption, InputFormat
from docling.utils.utils import chunkify
from docling_core.types import DoclingDocument
from docling_core.types.doc import DocItemLabel
from docling_core.types.doc.document import (
    DoclingDocument,
    DocTagsDocument,
    DocTagsPage,
)
from docling_core.types.io import DocumentStream
from PIL import Image
from tqdm import tqdm

from docling_eval.benchmarks.constants import PredictionFormats
from docling_eval.benchmarks.utils import (
    docling_models_version,
    docling_version,
    save_shard_to_disk,
    write_datasets_info,
)
from docling_eval.converters.models.tableformer.tf_model_prediction import (
    PageToken,
    TableFormerUpdater,
)
from docling_eval.visualisation.visualisations import save_comparison_html_with_clusters
from docling_eval_next.datamodels.dataset_record import (
    DatasetRecord,
    DatasetRecordWithPrediction,
)

TRUE_HTML_EXPORT_LABELS = {
    DocItemLabel.TITLE,
    DocItemLabel.DOCUMENT_INDEX,
    DocItemLabel.SECTION_HEADER,
    DocItemLabel.PARAGRAPH,
    DocItemLabel.TABLE,
    DocItemLabel.PICTURE,
    DocItemLabel.FORMULA,
    DocItemLabel.CHECKBOX_UNSELECTED,
    DocItemLabel.CHECKBOX_SELECTED,
    DocItemLabel.TEXT,
    DocItemLabel.LIST_ITEM,
    DocItemLabel.CODE,
    DocItemLabel.REFERENCE,
    DocItemLabel.CAPTION,
    DocItemLabel.PAGE_HEADER,
    DocItemLabel.PAGE_FOOTER,
    DocItemLabel.FOOTNOTE,
}

PRED_HTML_EXPORT_LABELS = {
    DocItemLabel.TITLE,
    DocItemLabel.DOCUMENT_INDEX,
    DocItemLabel.SECTION_HEADER,
    DocItemLabel.PARAGRAPH,
    DocItemLabel.TABLE,
    DocItemLabel.PICTURE,
    DocItemLabel.FORMULA,
    DocItemLabel.CHECKBOX_UNSELECTED,
    DocItemLabel.CHECKBOX_SELECTED,
    DocItemLabel.TEXT,
    DocItemLabel.LIST_ITEM,
    DocItemLabel.CODE,
    DocItemLabel.REFERENCE,
    DocItemLabel.PAGE_HEADER,
    DocItemLabel.PAGE_FOOTER,
    DocItemLabel.FOOTNOTE,
}


class BasePredictionProvider:
    def __init__(self, do_visualization: bool = False):
        self.do_visualization = do_visualization

    @abstractmethod
    def predict(self, record: DatasetRecord) -> DatasetRecordWithPrediction:
        pred_record = self.create_dataset_record_with_prediction(
            record,
            DoclingDocument(name="dummy"),
            None,
        )
        return pred_record

    @abstractmethod
    def info(self) -> Dict:
        return {}

    def visualize_results(
        self, prediction_record: DatasetRecordWithPrediction, target_dataset_dir: Path
    ):
        if prediction_record.predicted_doc is not None:
            save_comparison_html_with_clusters(
                filename=target_dataset_dir
                / "visualizations"
                / f"{prediction_record.doc_id}.html",
                true_doc=prediction_record.ground_truth_doc,
                pred_doc=prediction_record.predicted_doc,
                page_image=prediction_record.ground_truth_page_images[0],
                true_labels=TRUE_HTML_EXPORT_LABELS,
                pred_labels=PRED_HTML_EXPORT_LABELS,
                draw_reading_order=True,
            )

    @property
    @abstractmethod
    def prediction_format(self) -> PredictionFormats:
        pass

    def create_dataset_record_with_prediction(
        self,
        record: DatasetRecord,
        predicted_doc: Optional[DoclingDocument] = None,
        original_prediction: Optional[str] = None,
    ):
        pred_record = DatasetRecordWithPrediction.model_validate(
            {
                **record.as_record_dict(),
                "predicted_doc": predicted_doc,
                "original_prediction": original_prediction,
                "prediction_format": self.prediction_format,
            }
        )
        pred_record.validate_images()  # type: ignore
        return pred_record

    def add_prediction(self, record: DatasetRecord) -> DatasetRecordWithPrediction:
        # This might need customization depending on the input the dataset has.
        # The default implementation assumes that there is an original file in binary format which is accepted.
        input_data = copy.deepcopy(record.original)

        if not isinstance(input_data, DocumentStream):
            if isinstance(input_data, Path):
                input_data = DocumentStream(
                    name=input_data.name, stream=BytesIO(input_data.open("rb").read())
                )

        record.original = input_data
        pred_record = self.predict(record)

        return pred_record

    def create_prediction_dataset(
        self,
        name: str,
        gt_dataset_dir: Path,
        target_dataset_dir: Path,
        split: str = "test",
    ):
        parquet_files = str(gt_dataset_dir / split / "*.parquet")
        ds = load_dataset("parquet", data_files={split: parquet_files})
        # _log.info(f"oveview of dataset: {ds}")
        if ds is not None:
            ds_selection = ds[split]

        def _iterate_predictions():
            for i, data in tqdm(
                enumerate(ds_selection),
                desc="Creating predictions",
                ncols=120,
                total=len(ds_selection),
            ):
                record = DatasetRecord.model_validate(data)
                pred_record = self.add_prediction(record)

                yield pred_record

        test_dir = target_dataset_dir / "test"
        os.makedirs(test_dir, exist_ok=True)

        chunk_size = 80
        max_num_chunks = sys.maxsize

        count = 0
        chunk_count = 0
        for record_chunk in chunkify(_iterate_predictions(), chunk_size):
            if self.do_visualization:
                for r in record_chunk:
                    self.visualize_results(r, target_dataset_dir)

            record_chunk = [r.as_record_dict() for r in record_chunk]

            save_shard_to_disk(
                items=record_chunk, dataset_path=test_dir, shard_id=chunk_count
            )
            count += len(record_chunk)
            chunk_count += 1

            if chunk_count >= max_num_chunks:
                break

        write_datasets_info(
            name=name,
            output_dir=target_dataset_dir,
            num_train_rows=0,
            num_test_rows=count,
        )


class DoclingPredictionProvider(BasePredictionProvider):
    def __init__(
        self,
        format_options: Optional[Dict[InputFormat, FormatOption]] = None,
        do_visualization: bool = False,
    ):
        super().__init__(do_visualization=do_visualization)
        self.doc_converter = DocumentConverter(format_options=format_options)

    @property
    def prediction_format(self) -> PredictionFormats:
        return PredictionFormats.DOCLING_DOCUMENT

    def predict(
        self,
        record: DatasetRecord,
    ) -> DatasetRecordWithPrediction:
        assert (
            record.original is not None
        ), "stream must be given for docling prediction provider to work."
        res = self.doc_converter.convert(copy.deepcopy(record.original))

        pred_record = self.create_dataset_record_with_prediction(
            record,
            res.document,
            None,
        )
        return pred_record

    def info(self) -> Dict:
        return {"asset": "Docling", "version": docling_version()}


class TableFormerPredictionProvider(BasePredictionProvider):
    def __init__(self, do_visualization: bool = False):
        super().__init__(do_visualization=do_visualization)
        self.tf_updater = TableFormerUpdater(TableFormerMode.ACCURATE)

    @property
    def prediction_format(self) -> PredictionFormats:
        return PredictionFormats.DOCLING_DOCUMENT

    def predict(self, record: DatasetRecord) -> DatasetRecordWithPrediction:
        r""" """
        assert (
            record.ground_truth_doc is not None
        ), "true_doc must be given for TableFormer prediction provider to work."

        if record.mime_type == "application/pdf":
            assert isinstance(record.original, DocumentStream)

            updated, pred_doc = self.tf_updater.replace_tabledata(
                copy.deepcopy(record.original.stream), record.ground_truth_doc
            )
        elif record.mime_type == "image/png":
            updated, pred_doc = self.tf_updater.replace_tabledata_with_page_tokens(
                record.ground_truth_doc,
                record.ground_truth_page_images,
            )
        else:
            raise RuntimeError(
                "TableFormerPredictionProvider is missing data to predict on."
            )
        pred_record = self.create_dataset_record_with_prediction(
            record,
            pred_doc,
            None,
        )
        return pred_record

    def info(self) -> Dict:
        return {"asset": "TableFormer", "version": docling_models_version()}


class FilePredictionProvider(BasePredictionProvider):
    def __init__(
        self,
        prediction_format: PredictionFormats,
        source_path: Path,
<<<<<<< HEAD
        raise_on_missing_file: Optional[bool] = False,
        do_visualization: bool = False,
=======
        ignore_missing_files: Optional[bool] = False,
>>>>>>> 9c34bec8
    ):
        super().__init__(do_visualization=do_visualization)
        self._supported_prediction_formats = [
            PredictionFormats.DOCTAGS,
            PredictionFormats.MARKDOWN,
            PredictionFormats.JSON,
            PredictionFormats.YAML,
        ]

        # Read the input
        self._prediction_format = prediction_format
        self._prediction_source_path = source_path
        self._ignore_missing_files = ignore_missing_files

        # Validate the prediction format
        if self._prediction_format not in self._supported_prediction_formats:
            msg = f"Unsupported file prediction format: {self._prediction_format}."
            msg += f" The prediction format must be one of {self._supported_prediction_formats}"
            raise RuntimeError(msg)

        # Validate if the source_path exists
        if not self._prediction_source_path.is_dir():
            raise RuntimeError(f"Missing source path: {self._prediction_source_path}")

    @abstractmethod
    def info(self) -> Dict:
        return {
            "supported_prediction_formats": self._supported_prediction_formats,
            "prediction_format": self._prediction_format,
            "source_path": self._prediction_source_path,
        }

    @abstractmethod
    def predict(self, record: DatasetRecord) -> DatasetRecordWithPrediction:
        doc_id = record.doc_id
        raw = None
        if self._prediction_format == PredictionFormats.DOCTAGS:
            pred_doc = self._load_doctags_doc(doc_id)
        elif self._prediction_format == PredictionFormats.MARKDOWN:
            pred_doc = None
            raw = self._load_md_raw(doc_id)
        elif self._prediction_format == PredictionFormats.JSON:
            pred_doc = self._load_json_doc(doc_id)
        elif self._prediction_format == PredictionFormats.YAML:
            pred_doc = self._load_yaml_doc(doc_id)

        pred_record = self.create_dataset_record_with_prediction(
            record,
            pred_doc,
            raw,
        )
        return pred_record

    @property
    @abstractmethod
    def prediction_format(self) -> PredictionFormats:
        r""" """
        return self._prediction_format

    def _load_doctags_doc(self, doc_id: str) -> Optional[DoclingDocument]:
        r"""Load doctags file into DoclingDocument"""
        # Read the doctags file
        doctags_fn = self._prediction_source_path / f"{doc_id}.dt"
        if self._ignore_missing_files and not doctags_fn.is_file():
            return None

        with open(doctags_fn, "r") as fd:
            doctags = fd.read()

        # Check if an optional page image is present
        page_image_fn = self._prediction_source_path / f"{doc_id}.png"
        page_image = None
        if page_image_fn.is_file():
            page_image = Image.open(page_image_fn)

        # Build DoclingDocument
        doctags_page = DocTagsPage(tokens=doctags, image=page_image)
        doctags_doc = DocTagsDocument(pages=[doctags_page])
        doc = DoclingDocument(name=doc_id)
        doc.load_from_doctags(doctags_doc)

        return doc

    def _load_json_doc(self, doc_id: str) -> Optional[DoclingDocument]:
        r"""Load DoclingDocument from json"""
        json_fn = self._prediction_source_path / f"{doc_id}.json"
        if self._ignore_missing_files and not json_fn.is_file():
            return None
        doc: DoclingDocument = DoclingDocument.load_from_json(json_fn)
        return doc

    def _load_yaml_doc(self, doc_id: str) -> Optional[DoclingDocument]:
        r"""Load DoclingDocument from yaml"""
        yaml_fn = self._prediction_source_path / f"{doc_id}.yaml"
        if not yaml_fn.is_file():
            # Try alternative yaml extension
            yaml_fn = self._prediction_source_path / f"{doc_id}.yml"
        if self._ignore_missing_files and not yaml_fn.is_file():
            return None

        doc: DoclingDocument = DoclingDocument.load_from_yaml(yaml_fn)
        return doc

    def _load_md_raw(self, doc_id: str) -> Optional[str]:
        r"""Load the markdown content"""
        md_fn = self._prediction_source_path / f"{doc_id}.md"
        if self._ignore_missing_files and not md_fn.is_file():
            return None

        with open(md_fn, "r") as fd:
            md = fd.read()
        return md<|MERGE_RESOLUTION|>--- conflicted
+++ resolved
@@ -286,12 +286,8 @@
         self,
         prediction_format: PredictionFormats,
         source_path: Path,
-<<<<<<< HEAD
-        raise_on_missing_file: Optional[bool] = False,
         do_visualization: bool = False,
-=======
         ignore_missing_files: Optional[bool] = False,
->>>>>>> 9c34bec8
     ):
         super().__init__(do_visualization=do_visualization)
         self._supported_prediction_formats = [
