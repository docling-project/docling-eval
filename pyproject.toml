[tool.poetry]
name = "docling-eval"
version = "0.2.0"  # DO NOT EDIT, updated automatically
description = "Evaluation of Docling"
authors = ["Christoph Auer <cau@zurich.ibm.com>", "Michele Dolfi <dol@zurich.ibm.com>", "Maxim Lysak <mly@zurich.ibm.com>", "Nikos Livathinos <nli@zurich.ibm.com>", "Ahmed Nassar <ahn@zurich.ibm.com>", "Panos Vagenas <pva@zurich.ibm.com>", "Peter Staar <taa@zurich.ibm.com>"]
license = "MIT"
readme = "README.md"
repository = "https://github.com/DS4SD/docling-eval"
homepage = "https://github.com/DS4SD/docling-eval"
keywords= ["docling", "evaluation", "convert", "document", "pdf", "docx", "html", "markdown", "layout model", "segmentation", "table structure", "table former"]
 classifiers = [
     "License :: OSI Approved :: MIT License",
     "Operating System :: MacOS :: MacOS X",
     "Operating System :: POSIX :: Linux",
     "Development Status :: 5 - Production/Stable",
     "Intended Audience :: Developers",
     "Intended Audience :: Science/Research",
     "Topic :: Scientific/Engineering :: Artificial Intelligence",
     "Programming Language :: Python :: 3"
 ]
packages = [{include = "docling_eval"}]

[tool.poetry.dependencies]
######################
# actual dependencies:
######################
python = "^3.10"
docling-core = "^2.27.0"
pydantic = "^2.0.0"
lxml = "^5.3.0"
datasets = "^3.2.0"
apted = "^1.0.3"
Distance = "^0.1.3"
docling = {extras = ["vlm"], version = "^2.28.0"}
matplotlib = "^3.10.0"
torch = "^2.5.1"
torchmetrics = "^1.6.0"
pycocotools = "^2.0.8"
tabulate = "^0.9.0"
tqdm = "^4.67.1"
pillow = "^10.3.0"
evaluate = "^0.4.3"
nltk = "^3.9.1"
ibm-cos-sdk = "^2.1.40"
azure-ai-formrecognizer = { version = "^3.3.0", optional = true }
azure-common = { version = "^1.1.28", optional = true }
azure-core = { version = "^1.32.0", optional = true }
beautifulsoup4 = "^4.12.3"
<<<<<<< HEAD
jiwer = "^3.1.0"
urllib3 = "^1.24.2"
=======
boto3 = { version = "^1.37.8", optional = true }
google-cloud-documentai = { version = "^3.2.0", optional = true }
#urllib3 = "^1.24.2"

>>>>>>> fe52432f

[tool.poetry.group.dev.dependencies]
black = {extras = ["jupyter"], version = "^24.4.2"}
pytest = "^7.2.2"
pytest-dependency = ">=0.6.0,<1"
pre-commit = "^3.7.1"
mypy = "^1.10.1"
isort = "^5.10.1"
python-semantic-release = "^7.32.2"
flake8 = "^6.0.0"
pyproject-flake8 = "^6.0.0"
pytest-xdist = "^3.3.1"
types-requests = "^2.31.0.2"
flake8-pyproject = "^1.2.3"
pylint = "^2.17.5"
pandas-stubs = "^2.1.4.231227"
ipykernel = "^6.29.5"
ipywidgets = "^8.1.5"
nbqa = "^1.9.0"
types-openpyxl = "^3.1.5.20241114"
xmltodict = "^0.14.2"
types-protobuf = "^5.29.1.20250315"
boto3-stubs = "^1.37.19"
types-urllib3 = "^1.26.25.14"

[tool.poetry.extras]
hyperscalers = ["azure-ai-formrecognizer", "azure-common", "azure-core", "boto3", "google-cloud-documentai"]

[tool.poetry.scripts]
docling_eval = "docling_eval.cli.main:app"

[build-system]
requires = ["poetry-core"]
build-backend = "poetry.core.masonry.api"

[tool.black]
line-length = 88
target-version = ["py39"]
include = '\.pyi?$'

[tool.isort]
profile = "black"
line_length = 88
py_version=39

[tool.mypy]
pretty = true
# strict = true
no_implicit_optional = true
plugins = "pydantic.mypy"
python_version = "3.10"

[[tool.mypy.overrides]]
module = [
    "docling_core.*",
    "docling.*",
    "docling_parse.*",
    "docling_ibm_models.*",
    "pypdfium2.*",    
    "lxml.*",
    "distance.*",
    "datasets.*",
    "apted.*",
    "nltk.*",
    "huggingface_hub.*",
    "PIL.*",
    "evaluate.*",
    "tqdm.*"
]
ignore_missing_imports = true

[tool.flake8]
max-line-length = 88
extend-ignore = ["E203", "E501"]

[tool.semantic_release]
# for default values check:
# https://github.com/python-semantic-release/python-semantic-release/blob/v7.32.2/semantic_release/defaults.cfg

version_source = "tag_only"
branch = "main"

# configure types which should trigger minor and patch version bumps respectively
# (note that they must be a subset of the configured allowed types):
parser_angular_allowed_types = "build,chore,ci,docs,feat,fix,perf,style,refactor,test"
parser_angular_minor_types = "feat"
parser_angular_patch_types = "fix,perf"<|MERGE_RESOLUTION|>--- conflicted
+++ resolved
@@ -46,15 +46,10 @@
 azure-common = { version = "^1.1.28", optional = true }
 azure-core = { version = "^1.32.0", optional = true }
 beautifulsoup4 = "^4.12.3"
-<<<<<<< HEAD
 jiwer = "^3.1.0"
 urllib3 = "^1.24.2"
-=======
 boto3 = { version = "^1.37.8", optional = true }
 google-cloud-documentai = { version = "^3.2.0", optional = true }
-#urllib3 = "^1.24.2"
-
->>>>>>> fe52432f
 
 [tool.poetry.group.dev.dependencies]
 black = {extras = ["jupyter"], version = "^24.4.2"}
