import json
import logging
import os
from enum import Enum
from pathlib import Path
from typing import Annotated, Optional

import typer
from tabulate import tabulate  # type: ignore

from docling_eval.benchmarks.constants import BenchMarkNames, EvaluationModality
from docling_eval.benchmarks.doclaynet_v1.create import create_dlnv1_e2e_dataset
from docling_eval.benchmarks.dpbench.create import (
    create_dpbench_e2e_dataset,
    create_dpbench_tableformer_dataset,
)
from docling_eval.benchmarks.omnidocbench.create import (
    create_omnidocbench_e2e_dataset,
    create_omnidocbench_tableformer_dataset,
)
from docling_eval.benchmarks.tableformer_huggingface_otsl.create import (
    create_fintabnet_tableformer_dataset,
    create_p1m_tableformer_dataset,
    create_pubtabnet_tableformer_dataset,
)
<<<<<<< HEAD
from docling_eval.evaluators.base_readingorder_evaluator import (
    DatasetReadingOrderEvaluation,
    ReadingOrderVisualizer,
)
=======
from docling_eval.evaluators.bbox_text_evaluator import BboxTextEvaluator
>>>>>>> 1bc057f5
from docling_eval.evaluators.layout_evaluator import (
    DatasetLayoutEvaluation,
    LayoutEvaluator,
)
from docling_eval.evaluators.markdown_text_evaluator import (
    DatasetMarkdownEvaluation,
    MarkdownTextEvaluator,
)

# from docling_eval.evaluators.readingorder_evaluator_glm import (
#    DatasetReadingOrderEvaluation,
#    ReadingOrderEvaluatorGlm,
# )
from docling_eval.evaluators.readingorder_evaluator import ReadingOrderEvaluator
from docling_eval.evaluators.stats import DatasetStatistics
from docling_eval.evaluators.table_evaluator import (
    DatasetTableEvaluation,
    TableEvaluator,
)

# Configure logging
logging.basicConfig(
    level=logging.INFO, format="%(asctime)s - %(levelname)s - %(message)s"
)
log = logging.getLogger(__name__)

app = typer.Typer(
    name="docling-eval",
    no_args_is_help=True,
    add_completion=False,
    pretty_exceptions_enable=False,
)


class EvaluationTask(str, Enum):
    CREATE = "create"
    EVALUATE = "evaluate"
    VISUALIZE = "visualize"


def log_and_save_stats(
    odir: Path,
    benchmark: BenchMarkNames,
    modality: EvaluationModality,
    metric: str,
    stats: DatasetStatistics,
    log_filename: Optional[Path] = None,
) -> tuple[Path, Path]:
    r"""
    For the given DatasetStatistics related to the provided benchmark/modality/metric:
    - Generate a textual table. Log it and save it in a file.
    - Generate a plot and save it in a file.

    The filenames of the generated files are derived by the benchmark/modality/metric

    Returns
    -------
    log_filename: Path of the saved log file
    fig_filename: Path of the saved png file
    """
    log_mode = "a"
    if log_filename is None:
        log_filename = (
            odir / f"evaluation_{benchmark.value}_{modality.value}_{metric}.txt"
        )
        log_mode = "w"
    fig_filename = odir / f"evaluation_{benchmark.value}_{modality.value}_{metric}.png"
    stats.save_histogram(figname=fig_filename, name=metric)

    data, headers = stats.to_table(metric)
    content = f"{benchmark.value} {modality.value} {metric}: "
    content += "mean={:.2f} median={:.2f} std={:.2f}\n\n".format(
        stats.mean, stats.median, stats.std
    )
    content += tabulate(data, headers=headers, tablefmt="github")
    content += "\n\n\n"

    log.info(content)
    with open(log_filename, log_mode) as fd:
        fd.write(content)
        log.info("Saving statistics report to %s", log_filename)

    return log_filename, fig_filename


def create(
    modality: EvaluationModality,
    benchmark: BenchMarkNames,
    odir: Path,
    idir: Optional[Path] = None,
    image_scale: float = 1.0,
    artifacts_path: Optional[Path] = None,
    split: str = "test",
    max_items: int = 1000,
):
    r""""""
    if odir is None:
        odir = Path("./benchmarks") / benchmark.value / modality.value

    if benchmark == BenchMarkNames.DPBENCH:
        if idir is None:
            log.error("The input dir for %s must be provided", BenchMarkNames.DPBENCH)
        assert idir is not None

        if (
            modality == EvaluationModality.END2END
            or modality == EvaluationModality.LAYOUT
        ):
            # No support for max_items
            create_dpbench_e2e_dataset(
                dpbench_dir=idir,
                output_dir=odir,
                image_scale=image_scale,
                do_viz=True,
            )

        elif modality == EvaluationModality.TABLE_STRUCTURE:
            # No support for max_items
            create_dpbench_tableformer_dataset(
                dpbench_dir=idir,
                output_dir=odir,
                image_scale=image_scale,
                artifacts_path=artifacts_path,
            )

        else:
            log.error(f"{modality} is not yet implemented for {benchmark}")

    elif benchmark == BenchMarkNames.OMNIDOCBENCH:
        if idir is None:
            log.error("The input dir for %s must be provided", BenchMarkNames.DPBENCH)
        assert idir is not None

        if (
            modality == EvaluationModality.END2END
            or modality == EvaluationModality.LAYOUT
        ):
            # No support for max_items
            create_omnidocbench_e2e_dataset(
                omnidocbench_dir=idir, output_dir=odir, image_scale=image_scale
            )
        elif modality == EvaluationModality.TABLE_STRUCTURE:
            # No support for max_items
            create_omnidocbench_tableformer_dataset(
                omnidocbench_dir=idir,
                output_dir=odir,
                image_scale=image_scale,
                artifacts_path=artifacts_path,
            )
        else:
            log.error(f"{modality} is not yet implemented for {benchmark}")

    elif benchmark == BenchMarkNames.PUBTABNET:
        if modality == EvaluationModality.TABLE_STRUCTURE:
            log.info("Create the tableformer converted PubTabNet dataset")
            create_pubtabnet_tableformer_dataset(
                output_dir=odir,
                max_items=max_items,
                do_viz=True,
                artifacts_path=artifacts_path,
            )
        else:
            log.error(f"{modality} is not yet implemented for {benchmark}")

    elif benchmark == BenchMarkNames.FINTABNET:
        if modality == EvaluationModality.TABLE_STRUCTURE:
            log.info("Create the tableformer converted FinTabNet dataset")
            create_fintabnet_tableformer_dataset(
                output_dir=odir,
                max_items=max_items,
                do_viz=True,
                artifacts_path=artifacts_path,
            )
        else:
            log.error(f"{modality} is not yet implemented for {benchmark}")

    elif benchmark == BenchMarkNames.PUB1M:
        if modality == EvaluationModality.TABLE_STRUCTURE:
            log.info("Create the tableformer converted Pub1M dataset")
            create_p1m_tableformer_dataset(
                output_dir=odir,
                max_items=max_items,
                do_viz=True,
                artifacts_path=artifacts_path,
            )
        else:
            log.error(f"{modality} is not yet implemented for {benchmark}")

    elif benchmark == BenchMarkNames.DOCLAYNETV1:
        if modality == EvaluationModality.LAYOUT:
            create_dlnv1_e2e_dataset(
                name="ds4sd/DocLayNet-v1.2",
                split=split,
                output_dir=odir,
                do_viz=True,
                max_items=max_items,
            )
        else:
            log.error(f"{modality} is not yet implemented for {benchmark}")

    else:
        log.error(f"{benchmark} is not yet implemented")


def evaluate(
    modality: EvaluationModality,
    benchmark: BenchMarkNames,
    idir: Path,
    odir: Path,
    split: str = "test",
):
    r""""""
    if not os.path.exists(idir):
        log.error(f"Benchmark directory not found: {idir}")

    # Save the evaluation
    save_fn = odir / f"evaluation_{benchmark.value}_{modality.value}.json"

    if modality == EvaluationModality.END2END:
        log.error("not supported")

    elif modality == EvaluationModality.LAYOUT:
        layout_evaluator = LayoutEvaluator()
        layout_evaluation = layout_evaluator(idir, split=split)

        with open(save_fn, "w") as fd:
            json.dump(layout_evaluation.model_dump(), fd, indent=2, sort_keys=True)

    elif modality == EvaluationModality.TABLE_STRUCTURE:
        table_evaluator = TableEvaluator()
        table_evaluation = table_evaluator(idir, split=split)

        with open(save_fn, "w") as fd:
            json.dump(table_evaluation.model_dump(), fd, indent=2, sort_keys=True)

    elif modality == EvaluationModality.READING_ORDER:
        # readingorder_evaluator = ReadingOrderEvaluatorGlm()
        readingorder_evaluator = ReadingOrderEvaluator()

        readingorder_evaluation = readingorder_evaluator(idir, split=split)

        with open(save_fn, "w") as fd:
            json.dump(
                readingorder_evaluation.model_dump(),
                fd,
                indent=2,
                sort_keys=True,
                ensure_ascii=False,
            )

    elif modality == EvaluationModality.MARKDOWN_TEXT:
        md_evaluator = MarkdownTextEvaluator()
        md_evaluation = md_evaluator(idir, split=split)

        with open(save_fn, "w") as fd:
            json.dump(
                md_evaluation.model_dump(),
                fd,
                indent=2,
                sort_keys=True,
                ensure_ascii=False,
            )

<<<<<<< HEAD
=======
    elif modality == EvaluationModality.BBOXES_TEXT:
        bbox_evaluator = BboxTextEvaluator()
        bbox_evaluation = bbox_evaluator(idir, split=split)

        with open(save_fn, "w") as fd:
            json.dump(
                bbox_evaluation.model_dump(),
                fd,
                indent=2,
                sort_keys=True,
                ensure_ascii=False,
            )

>>>>>>> 1bc057f5
    elif modality == EvaluationModality.CODE_TRANSCRIPTION:
        pass

    log.info("The evaluation has been saved in '%s'", save_fn)


def visualise(
    modality: EvaluationModality,
    benchmark: BenchMarkNames,
    idir: Path,
    odir: Path,
    split: str = "test",
):

    metrics_filename = odir / f"evaluation_{benchmark.value}_{modality.value}.json"

    if modality == EvaluationModality.END2END:
        pass

    elif modality == EvaluationModality.LAYOUT:
        with open(metrics_filename, "r") as fd:
            layout_evaluation = DatasetLayoutEvaluation.parse_file(metrics_filename)

        # Save layout statistics for mAP
        log_filename, _ = log_and_save_stats(
            odir, benchmark, modality, "mAP_0.5_0.95", layout_evaluation.image_mAP_stats
        )

        # Append to layout statistics, the AP per classes
        data, headers = layout_evaluation.to_table()
        content = "\n\n\nAP[0.5:0.05:0.95] per class (reported as %):\n\n"
        content += tabulate(data, headers=headers, tablefmt="github")

        # Append to layout statistics, the mAP
        content += "\n\nTotal mAP[0.5:0.05:0.95] (reported as %): {:.2f}".format(
            100.0 * layout_evaluation.mAP
        )
        log.info(content)
        with open(log_filename, "a") as fd:
            fd.write(content)

    elif modality == EvaluationModality.TABLE_STRUCTURE:
        with open(metrics_filename, "r") as fd:
            table_evaluation = DatasetTableEvaluation.parse_file(metrics_filename)

        figname = (
            odir / f"evaluation_{benchmark.value}_{modality.value}-delta_row_col.png"
        )
        table_evaluation.save_histogram_delta_row_col(figname=figname)

        # TEDS struct-with-text
        log_and_save_stats(
            odir, benchmark, modality, "TEDS_struct-with-text", table_evaluation.TEDS
        )

        # TEDS struct-only
        log_and_save_stats(
            odir, benchmark, modality, "TEDS_struct-only", table_evaluation.TEDS_struct
        )

    elif modality == EvaluationModality.READING_ORDER:
        with open(metrics_filename, "r") as fd:
            ro_evaluation = DatasetReadingOrderEvaluation.parse_file(metrics_filename)
        # ARD
        log_and_save_stats(
            odir, benchmark, modality, "ARD_norm", ro_evaluation.ard_stats
        )

        # Weighted ARD
        log_and_save_stats(
            odir, benchmark, modality, "weighted_ARD", ro_evaluation.w_ard_stats
        )

        # Generate visualizations of the reading order across the GT and the prediction
        ro_visualizer = ReadingOrderVisualizer()
        ro_visualizer(idir, metrics_filename, odir, split=split)

    elif modality == EvaluationModality.MARKDOWN_TEXT:
        with open(metrics_filename, "r") as fd:
            md_evaluation = DatasetMarkdownEvaluation.parse_file(metrics_filename)
        # Log stats for all metrics in the same file
        log_filename = odir / f"evaluation_{benchmark.value}_{modality.value}.txt"
        with open(log_filename, "w") as fd:
            fd.write(f"{benchmark.value} size: {len(md_evaluation.evaluations)}\n\n")

        log_and_save_stats(
            odir,
            benchmark,
            modality,
            "BLEU",
            md_evaluation.bleu_stats,
            log_filename=log_filename,
        )
        log_and_save_stats(
            odir,
            benchmark,
            modality,
            "F1",
            md_evaluation.f1_score_stats,
            log_filename=log_filename,
        )
        log_and_save_stats(
            odir,
            benchmark,
            modality,
            "precision",
            md_evaluation.precision_stats,
            log_filename=log_filename,
        )
        log_and_save_stats(
            odir,
            benchmark,
            modality,
            "recall",
            md_evaluation.recall_stats,
            log_filename=log_filename,
        )
        log_and_save_stats(
            odir,
            benchmark,
            modality,
            "edit_distance",
            md_evaluation.edit_distance_stats,
            log_filename=log_filename,
        )
        log_and_save_stats(
            odir,
            benchmark,
            modality,
            "meteor",
            md_evaluation.meteor_stats,
            log_filename=log_filename,
        )

    elif modality == EvaluationModality.CODE_TRANSCRIPTION:
        pass

    elif modality == EvaluationModality.MATH_TRANSCRIPTION:
        pass

<<<<<<< HEAD
    elif modality == EvaluationModality.CODE_TRANSCRIPTION:
        pass

    elif modality == EvaluationModality.MATH_TRANSCRIPTION:
        pass

=======
>>>>>>> 1bc057f5
    elif modality == EvaluationModality.CAPTIONING:
        pass


@app.command(no_args_is_help=True)
def main(
    task: Annotated[
        EvaluationTask,
        typer.Option(
            ...,  # EvaluationTask.CREATE,
            "-t",  # Short name
            "--task",  # Long name
            help="Evaluation task",
        ),
    ],
    modality: Annotated[
        EvaluationModality,
        typer.Option(
            ...,  # EvaluationModality.TABLE_STRUCTURE,
            "-m",  # Short name
            "--modality",  # Long name
            help="Evaluation modality",
        ),
    ],
    benchmark: Annotated[
        BenchMarkNames,
        typer.Option(
            ...,  # BenchMarkNames.DPBENCH,
            "-b",  # Short name
            "--benchmark",  # Long name
            help="Benchmark name",
        ),
    ],
    odir: Annotated[
        Path,
        typer.Option(
            ...,
            "-o",  # Short name
            "--output-dir",  # Long name
            help="Output directory",
        ),
    ],
    idir: Annotated[
        Optional[Path],
        typer.Option(
            ...,
            "-i",  # Short name
            "--input-dir",  # Long name
            help="Input directory",
        ),
    ] = None,
    split: Annotated[
        str,
        typer.Option(
            ...,
            "-s",  # Short name
            "--split",  # Long name
            help="Dataset split",
        ),
    ] = "test",
    artifacts_path: Annotated[
        Optional[Path],
        typer.Option(
            ...,
            "-a",  # Short name
            "--artifacts-path",  # Long name
            help="Load artifacts from local path",
        ),
    ] = None,
    max_items: Annotated[
        int,
        typer.Option(
            ...,
            "-n",  # Short name
            "--max-items",  # Long name
            help="How many items to load from the original dataset",
        ),
    ] = 1000,
):
    # Dispatch the command
    if task == EvaluationTask.CREATE:
        create(
            modality,
            benchmark,
            odir,
            idir=idir,
            artifacts_path=artifacts_path,
            split=split,
            max_items=max_items,
        )

    elif task == EvaluationTask.EVALUATE:
        assert idir is not None
        evaluate(modality, benchmark, idir, odir, split)

    elif task == EvaluationTask.VISUALIZE:
        assert idir is not None
        visualise(modality, benchmark, idir, odir, split)

    else:
        log.error("Unsupported command: '%s'", task.value)


if __name__ == "__main__":
    app()<|MERGE_RESOLUTION|>--- conflicted
+++ resolved
@@ -23,14 +23,11 @@
     create_p1m_tableformer_dataset,
     create_pubtabnet_tableformer_dataset,
 )
-<<<<<<< HEAD
 from docling_eval.evaluators.base_readingorder_evaluator import (
     DatasetReadingOrderEvaluation,
     ReadingOrderVisualizer,
 )
-=======
 from docling_eval.evaluators.bbox_text_evaluator import BboxTextEvaluator
->>>>>>> 1bc057f5
 from docling_eval.evaluators.layout_evaluator import (
     DatasetLayoutEvaluation,
     LayoutEvaluator,
@@ -294,8 +291,6 @@
                 ensure_ascii=False,
             )
 
-<<<<<<< HEAD
-=======
     elif modality == EvaluationModality.BBOXES_TEXT:
         bbox_evaluator = BboxTextEvaluator()
         bbox_evaluation = bbox_evaluator(idir, split=split)
@@ -309,7 +304,6 @@
                 ensure_ascii=False,
             )
 
->>>>>>> 1bc057f5
     elif modality == EvaluationModality.CODE_TRANSCRIPTION:
         pass
 
@@ -450,15 +444,6 @@
     elif modality == EvaluationModality.MATH_TRANSCRIPTION:
         pass
 
-<<<<<<< HEAD
-    elif modality == EvaluationModality.CODE_TRANSCRIPTION:
-        pass
-
-    elif modality == EvaluationModality.MATH_TRANSCRIPTION:
-        pass
-
-=======
->>>>>>> 1bc057f5
     elif modality == EvaluationModality.CAPTIONING:
         pass
 
