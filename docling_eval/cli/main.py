import glob
import json
import logging
import multiprocessing
import os
import sys
from pathlib import Path

# --- DoclingLayoutOptionsManager definition moved here ---
from typing import Annotated, Dict, List, Optional, Tuple

import typer
from docling.datamodel.accelerator_options import AcceleratorOptions
from docling.datamodel.base_models import InputFormat
from docling.datamodel.layout_model_specs import (
    DOCLING_LAYOUT_EGRET_LARGE,
    DOCLING_LAYOUT_EGRET_MEDIUM,
    DOCLING_LAYOUT_EGRET_XLARGE,
    DOCLING_LAYOUT_HERON,
    DOCLING_LAYOUT_HERON_101,
    DOCLING_LAYOUT_V2,
    LayoutModelConfig,
)
from docling.datamodel.pipeline_options import (
    LayoutOptions,
    PaginatedPipelineOptions,
    PdfPipelineOptions,
    VlmPipelineOptions,
)
from docling.datamodel.vlm_model_specs import (
    SMOLDOCLING_MLX as smoldocling_vlm_mlx_conversion_options,
)
from docling.datamodel.vlm_model_specs import (
    SMOLDOCLING_TRANSFORMERS as smoldocling_vlm_conversion_options,
)
from docling.document_converter import FormatOption, PdfFormatOption
from docling.models.factories import get_ocr_factory
from docling.pipeline.vlm_pipeline import VlmPipeline
from PyPDF2 import PdfReader, PdfWriter
from tabulate import tabulate  # type: ignore

from docling_eval.datamodels.types import (
    BenchMarkNames,
    EvaluationModality,
    PredictionFormats,
    PredictionProviderType,
)
from docling_eval.dataset_builders.cvat_dataset_builder import CvatDatasetBuilder
from docling_eval.dataset_builders.cvat_preannotation_builder import (
    CvatPreannotationBuilder,
)
from docling_eval.dataset_builders.doclaynet_v1_builder import DocLayNetV1DatasetBuilder
from docling_eval.dataset_builders.doclaynet_v2_builder import DocLayNetV2DatasetBuilder
from docling_eval.dataset_builders.doclingdpbench_builder import (
    DoclingDPBenchDatasetBuilder,
)
from docling_eval.dataset_builders.docvqa_builder import DocVQADatasetBuilder
from docling_eval.dataset_builders.dpbench_builder import DPBenchDatasetBuilder
from docling_eval.dataset_builders.file_dataset_builder import FileDatasetBuilder
from docling_eval.dataset_builders.funsd_builder import FUNSDDatasetBuilder
from docling_eval.dataset_builders.omnidocbench_builder import (
    OmniDocBenchDatasetBuilder,
)
from docling_eval.dataset_builders.otsl_table_dataset_builder import (
    FintabNetDatasetBuilder,
    PubTables1MDatasetBuilder,
    PubTabNetDatasetBuilder,
)
from docling_eval.dataset_builders.xfund_builder import XFUNDDatasetBuilder
from docling_eval.evaluators.base_evaluator import DatasetEvaluationType
from docling_eval.evaluators.bbox_text_evaluator import BboxTextEvaluator
from docling_eval.evaluators.doc_structure_evaluator import DocStructureEvaluator
from docling_eval.evaluators.keyvalue_evaluator import (
    DatasetKeyValueEvaluation,
    KeyValueEvaluator,
)
from docling_eval.evaluators.layout_evaluator import (
    DatasetLayoutEvaluation,
    LabelFilteringStrategy,
    LayoutEvaluator,
    MissingPredictionStrategy,
)
from docling_eval.evaluators.markdown_text_evaluator import (
    DatasetMarkdownEvaluation,
    MarkdownTextEvaluator,
)
from docling_eval.evaluators.ocr_evaluator import (
    OcrDatasetEvaluationResult,
    OCREvaluator,
    OCRVisualizer,
)
from docling_eval.evaluators.readingorder_evaluator import (
    DatasetReadingOrderEvaluation,
    ReadingOrderEvaluator,
    ReadingOrderVisualizer,
)
from docling_eval.evaluators.stats import DatasetStatistics
from docling_eval.evaluators.table_evaluator import (
    DatasetTableEvaluation,
    TableEvaluator,
)
from docling_eval.evaluators.timings_evaluator import (
    DatasetTimingsEvaluation,
    TimingsEvaluator,
)
from docling_eval.prediction_providers.aws_prediction_provider import (
    AWSTextractPredictionProvider,
)
from docling_eval.prediction_providers.azure_prediction_provider import (
    AzureDocIntelligencePredictionProvider,
)
from docling_eval.prediction_providers.docling_provider import DoclingPredictionProvider
from docling_eval.prediction_providers.file_provider import FilePredictionProvider
from docling_eval.prediction_providers.google_prediction_provider import (
    GoogleDocAIPredictionProvider,
)
from docling_eval.prediction_providers.tableformer_provider import (
    TableFormerPredictionProvider,
)


class DoclingLayoutOptionsManager:
    layout_model_configs = {
        "docling_layout_v2": DOCLING_LAYOUT_V2,
        "docling_layout_heron": DOCLING_LAYOUT_HERON,
        "docling_layout_heron_101": DOCLING_LAYOUT_HERON_101,
        "docling_layout_egret_medium": DOCLING_LAYOUT_EGRET_MEDIUM,
        "docling_layout_egret_large": DOCLING_LAYOUT_EGRET_LARGE,
        "docling_layout_egret_xlarge": DOCLING_LAYOUT_EGRET_XLARGE,
    }

    @staticmethod
    def get_layout_model_config(model_spec: str) -> LayoutModelConfig:
        return DoclingLayoutOptionsManager.layout_model_configs[model_spec]

    @staticmethod
    def get_layout_model_config_names() -> List[str]:
        return list(DoclingLayoutOptionsManager.layout_model_configs.keys())


# Configure logging
logging_level = logging.WARNING
# logging_level = logging.DEBUG
logging.getLogger("docling").setLevel(logging_level)
logging.getLogger("PIL").setLevel(logging_level)
logging.getLogger("transformers").setLevel(logging_level)
logging.getLogger("datasets").setLevel(logging_level)
logging.getLogger("filelock").setLevel(logging_level)
logging.getLogger("urllib3").setLevel(logging_level)
logging.getLogger("docling_ibm_models").setLevel(logging_level)
logging.getLogger("matplotlib").setLevel(logging_level)

_log = logging.getLogger(__name__)

app = typer.Typer(
    name="docling-eval",
    no_args_is_help=True,
    add_completion=False,
    pretty_exceptions_enable=False,
)


def derive_input_output_dirs(
    benchmark: BenchMarkNames,
    modality: EvaluationModality,
    input_dir: Optional[Path],
    output_dir: Optional[Path],
) -> Tuple[Path, Path]:
    r"""
    One of the input or output dirs must be non None.
    In case one of them is None, it can be derived from the other one.
    """
    if input_dir and output_dir:
        return input_dir, output_dir
    if not input_dir and not output_dir:
        raise ValueError("Either input_dir or output_dir must be provided")

    if not input_dir and output_dir:
        # Derive input and output paths based on the directory structure in test_dataset_builder.py
        input_dir = output_dir / "eval_dataset" / benchmark.value / modality.value

    if not output_dir and input_dir:
        output_dir = input_dir.parent
    assert input_dir is not None
    assert output_dir is not None
    return input_dir, output_dir


def log_and_save_stats(
    odir: Path,
    benchmark: BenchMarkNames,
    modality: EvaluationModality,
    metric: str,
    stats: DatasetStatistics,
    log_filename: Optional[Path] = None,
) -> Tuple[Path, Path]:
    """
    For the given DatasetStatistics, generate textual table and plot.

    Args:
        odir: Output directory
        benchmark: Benchmark name
        modality: Evaluation modality
        metric: Metric name
        stats: Dataset statistics
        log_filename: Optional log filename

    Returns:
        Tuple of (log_filename, fig_filename)
    """
    log_mode = "a"
    if log_filename is None:
        log_filename = (
            odir / f"evaluation_{benchmark.value}_{modality.value}_{metric}.txt"
        )
        log_mode = "w"
    fig_filename = odir / f"evaluation_{benchmark.value}_{modality.value}_{metric}.png"
    stats.save_histogram(figname=fig_filename, name=metric)

    data, headers = stats.to_table(metric)
    content = f"{benchmark.value} {modality.value} {metric}: "
    content += "mean={:.2f} median={:.2f} std={:.2f}\n\n".format(
        stats.mean, stats.median, stats.std
    )
    content += tabulate(data, headers=headers, tablefmt="github")
    content += "\n\n\n"

    _log.info(content)
    with open(log_filename, log_mode) as fd:
        fd.write(content)
        _log.info("Saving statistics report to %s", log_filename)

    return log_filename, fig_filename


def get_dataset_builder(
    benchmark: BenchMarkNames,
    target: Path,
    split: str = "test",
    begin_index: int = 0,
    end_index: int = -1,
    dataset_source: Optional[Path] = None,
):
    """Get the appropriate dataset builder for the given benchmark."""
    common_params = {
        "target": target,
        "split": split,
        "begin_index": begin_index,
        "end_index": end_index,
    }

    if benchmark == BenchMarkNames.DPBENCH:
        return DPBenchDatasetBuilder(**common_params)  # type: ignore

    elif benchmark == BenchMarkNames.DOCLING_DPBENCH:
        return DoclingDPBenchDatasetBuilder(**common_params)  # type: ignore

    elif benchmark == BenchMarkNames.DOCLAYNETV1:
        return DocLayNetV1DatasetBuilder(**common_params)  # type: ignore

    elif benchmark == BenchMarkNames.DOCLAYNETV2:
        if dataset_source is None:
            raise ValueError("dataset_path is required for DocLayNetV2")
        return DocLayNetV2DatasetBuilder(dataset_source=dataset_source, **common_params)  # type: ignore

    elif benchmark == BenchMarkNames.FUNSD:
        if dataset_source is None:
            raise ValueError("dataset_source is required for FUNSD")
        return FUNSDDatasetBuilder(dataset_source=dataset_source, **common_params)  # type: ignore

    elif benchmark == BenchMarkNames.XFUND:
        if dataset_source is None:
            raise ValueError("dataset_source is required for XFUND")
        return XFUNDDatasetBuilder(dataset_source=dataset_source, **common_params)  # type: ignore

    elif benchmark == BenchMarkNames.OMNIDOCBENCH:
        return OmniDocBenchDatasetBuilder(**common_params)  # type: ignore

    elif benchmark == BenchMarkNames.FINTABNET:
        return FintabNetDatasetBuilder(**common_params)  # type: ignore

    elif benchmark == BenchMarkNames.PUB1M:
        return PubTables1MDatasetBuilder(**common_params)  # type: ignore

    elif benchmark == BenchMarkNames.PUBTABNET:
        return PubTabNetDatasetBuilder(**common_params)  # type: ignore

    elif benchmark == BenchMarkNames.DOCVQA:
        return DocVQADatasetBuilder(**common_params)  # type: ignore

    elif benchmark == BenchMarkNames.CVAT:
        assert dataset_source is not None
        return CvatDatasetBuilder(
            name="CVAT", dataset_source=dataset_source, target=target, split=split
        )
    elif benchmark == BenchMarkNames.PLAIN_FILES:
        if dataset_source is None:
            raise ValueError("dataset_source is required for PLAIN_FILES")

        return FileDatasetBuilder(
            name=dataset_source.name,
            dataset_source=dataset_source,
            target=target,
            split=split,
            begin_index=begin_index,
            end_index=end_index,
        )
    else:
        raise ValueError(f"Unsupported benchmark: {benchmark}")


def get_prediction_provider(
    provider_type: PredictionProviderType,
    *,
    file_source_path: Optional[Path] = None,
    file_prediction_format: Optional[PredictionFormats] = None,
    file_use_ground_truth_images: bool = True,
    file_images_path: Optional[Path] = None,
    do_visualization: bool = True,
    do_table_structure: bool = True,
    artifacts_path: Optional[Path] = None,
    image_scale_factor: Optional[float] = None,
    docling_layout_model_spec: Optional[LayoutModelConfig] = None,
    docling_layout_create_orphan_clusters: Optional[bool] = None,
    docling_layout_keep_empty_clusters: Optional[bool] = None,
):
    pipeline_options: PaginatedPipelineOptions
    """Get the appropriate prediction provider with default settings."""
    if (
        provider_type == PredictionProviderType.DOCLING
        or provider_type == PredictionProviderType.OCR_DOCLING
        or provider_type == PredictionProviderType.EasyOCR_DOCLING
    ):
        ocr_factory = get_ocr_factory()

        ocr_options: OcrOptions = ocr_factory.create_options(  # type: ignore
            kind="easyocr",
        )
        # Use all CPU cores
        accelerator_options = AcceleratorOptions(
            num_threads=multiprocessing.cpu_count(),
        )

        pipeline_options = PdfPipelineOptions(
            do_ocr=True,
            ocr_options=ocr_options,
            do_table_structure=do_table_structure,
        )

        pipeline_options.images_scale = image_scale_factor or 2.0
        pipeline_options.generate_page_images = True
        pipeline_options.generate_picture_images = True
        pipeline_options.generate_parsed_pages = True
        pipeline_options.accelerator_options = accelerator_options

<<<<<<< HEAD
        layout_options: LayoutOptions = LayoutOptions()
        if docling_layout_model_spec is not None:
            layout_options.model_spec = docling_layout_model_spec
        if docling_layout_create_orphan_clusters is not None:
            layout_options.create_orphan_clusters = (
                docling_layout_create_orphan_clusters
            )
        if docling_layout_keep_empty_clusters is not None:
            layout_options.keep_empty_clusters = docling_layout_keep_empty_clusters
        pipeline_options.layout_options = layout_options
=======
        pipeline_options.layout_options.create_orphan_clusters = False
        pipeline_options.layout_options.keep_empty_clusters = True
>>>>>>> af2c222a

        if artifacts_path is not None:
            pipeline_options.artifacts_path = artifacts_path

        return DoclingPredictionProvider(
            format_options={
                InputFormat.PDF: PdfFormatOption(pipeline_options=pipeline_options),
                InputFormat.IMAGE: PdfFormatOption(pipeline_options=pipeline_options),
            },
            do_visualization=do_visualization,
            ignore_missing_predictions=True,
        )

    elif provider_type == PredictionProviderType.MacOCR_DOCLING:
        ocr_factory = get_ocr_factory()

        ocr_options: OcrOptions = ocr_factory.create_options(  # type: ignore
            kind="ocrmac",
        )

        pipeline_options = PdfPipelineOptions(
            do_ocr=True,
            ocr_options=ocr_options,
            do_table_structure=do_table_structure,
        )

        pipeline_options.images_scale = image_scale_factor or 2.0
        pipeline_options.generate_page_images = True
        pipeline_options.generate_picture_images = True

        if artifacts_path is not None:
            pipeline_options.artifacts_path = artifacts_path

        return DoclingPredictionProvider(
            format_options={
                InputFormat.PDF: PdfFormatOption(pipeline_options=pipeline_options),
                InputFormat.IMAGE: PdfFormatOption(pipeline_options=pipeline_options),
            },
            do_visualization=do_visualization,
            ignore_missing_predictions=True,
        )

    elif provider_type == PredictionProviderType.PDF_DOCLING:
        ocr_factory = get_ocr_factory()

        ocr_options: OcrOptions = ocr_factory.create_options(  # type: ignore
            kind="easyocr",
        )

        pdf_pipeline_options = PdfPipelineOptions(
            do_ocr=False,
            ocr_options=ocr_options,  # we need to provide OCR options in order to not break the parquet serialization
            do_table_structure=do_table_structure,
        )

        pdf_pipeline_options.images_scale = image_scale_factor or 2.0
        pdf_pipeline_options.generate_page_images = True
        pdf_pipeline_options.generate_picture_images = True

        ocr_pipeline_options = PdfPipelineOptions(
            do_ocr=True,
            ocr_options=ocr_options,  # we need to provide OCR options in order to not break the parquet serialization
            do_table_structure=do_table_structure,
        )

        ocr_pipeline_options.images_scale = image_scale_factor or 2.0
        ocr_pipeline_options.generate_page_images = True
        ocr_pipeline_options.generate_picture_images = True

        if artifacts_path is not None:
            pdf_pipeline_options.artifacts_path = artifacts_path
            ocr_pipeline_options.artifacts_path = artifacts_path

        return DoclingPredictionProvider(
            format_options={
                InputFormat.PDF: PdfFormatOption(pipeline_options=pdf_pipeline_options),
                InputFormat.IMAGE: PdfFormatOption(
                    pipeline_options=ocr_pipeline_options
                ),
            },
            do_visualization=do_visualization,
            ignore_missing_predictions=True,
        )

    elif provider_type == PredictionProviderType.SMOLDOCLING:
        pipeline_options = VlmPipelineOptions()

        pipeline_options.images_scale = image_scale_factor or 2.0
        pipeline_options.generate_page_images = True
        pipeline_options.generate_picture_images = True

        pipeline_options.vlm_options = smoldocling_vlm_conversion_options
        if artifacts_path is not None:
            pipeline_options.artifacts_path = artifacts_path

        if sys.platform == "darwin":
            try:
                import mlx_vlm  # type: ignore

                pipeline_options.vlm_options = smoldocling_vlm_mlx_conversion_options

            except ImportError:
                _log.warning(
                    "To run SmolDocling faster, please install mlx-vlm:\n"
                    "pip install mlx-vlm"
                )

        pdf_format_option = PdfFormatOption(
            pipeline_cls=VlmPipeline, pipeline_options=pipeline_options
        )

        format_options: Dict[InputFormat, FormatOption] = {
            InputFormat.PDF: pdf_format_option,
            InputFormat.IMAGE: pdf_format_option,
        }

        return DoclingPredictionProvider(
            format_options=format_options,
            do_visualization=do_visualization,
            ignore_missing_predictions=True,
        )

    elif provider_type == PredictionProviderType.TABLEFORMER:
        return TableFormerPredictionProvider(
            do_visualization=do_visualization,
            ignore_missing_predictions=True,
        )
    elif provider_type == PredictionProviderType.GOOGLE:
        return GoogleDocAIPredictionProvider(
            do_visualization=do_visualization,
            ignore_missing_predictions=True,
        )
    elif provider_type == PredictionProviderType.AWS:
        return AWSTextractPredictionProvider(
            do_visualization=do_visualization,
            ignore_missing_predictions=True,
        )
    elif provider_type == PredictionProviderType.AZURE:
        return AzureDocIntelligencePredictionProvider(
            do_visualization=do_visualization,
            ignore_missing_predictions=True,
        )

    elif provider_type == PredictionProviderType.FILE:
        if file_prediction_format is None:
            raise ValueError("file_prediction_format is required for File provider")
        if file_source_path is None:
            raise ValueError("file_source_path is required for File provider")

        return FilePredictionProvider(
            prediction_format=file_prediction_format,
            source_path=file_source_path,
            do_visualization=do_visualization,
            ignore_missing_predictions=True,
            ignore_missing_files=True,
            use_ground_truth_page_images=file_use_ground_truth_images,
            prediction_images_path=file_images_path,
        )

    else:
        raise ValueError(f"Unsupported prediction provider: {provider_type}")


def evaluate(
    modality: EvaluationModality,
    benchmark: BenchMarkNames,
    idir: Path,
    odir: Path,
    split: str = "test",
) -> Optional[DatasetEvaluationType]:
    """
    Evaluate predictions against ground truth.

    Args:
        modality: Evaluation modality
        benchmark: Benchmark name
        idir: Input directory with dataset
        odir: Output directory for results
        split: Dataset split
        begin_index: Begin index
        end_index: End index
    """
    if not os.path.exists(idir):
        _log.error(f"Benchmark directory not found: {idir}")
        return None

    os.makedirs(odir, exist_ok=True)

    # Save the evaluation
    save_fn = odir / f"evaluation_{benchmark.value}_{modality.value}.json"

    if modality == EvaluationModality.END2END:
        _log.error("END2END evaluation not supported. ")
        return None

    elif modality == EvaluationModality.TIMINGS:
        timings_evaluator = TimingsEvaluator()
        evaluation = timings_evaluator(  # type: ignore
            idir,
            split=split,
        )

        with open(save_fn, "w") as fd:
            json.dump(evaluation.model_dump(), fd, indent=2, sort_keys=True)

    elif modality == EvaluationModality.LAYOUT:
        layout_evaluator = LayoutEvaluator(
            # missing_prediction_strategy=MissingPredictionStrategy.PENALIZE,
            # label_filtering_strategy=LabelFilteringStrategy.INTERSECTION,
        )
        evaluation = layout_evaluator(  # type: ignore
            idir,
            split=split,
        )

        with open(save_fn, "w") as fd:
            json.dump(evaluation.model_dump(), fd, indent=2, sort_keys=True)

    elif modality == EvaluationModality.TABLE_STRUCTURE:
        table_evaluator = TableEvaluator()
        evaluation = table_evaluator(  # type: ignore
            idir,
            split=split,
        )

        with open(save_fn, "w") as fd:
            json.dump(evaluation.model_dump(), fd, indent=2, sort_keys=True)

    elif modality == EvaluationModality.DOCUMENT_STRUCTURE:
        doc_struct_evaluator = DocStructureEvaluator()
        evaluation = doc_struct_evaluator(  # type: ignore
            idir,
            split=split,
        )

        with open(save_fn, "w") as fd:
            json.dump(evaluation.model_dump(), fd, indent=2, sort_keys=True)

    elif modality == EvaluationModality.OCR:
        ocr_evaluator = OCREvaluator()
        evaluation = ocr_evaluator(  # type: ignore
            idir,
            split=split,
        )

        with open(save_fn, "w") as fd:
            json.dump(evaluation.model_dump(), fd, indent=2, sort_keys=True)

    elif modality == EvaluationModality.READING_ORDER:
        readingorder_evaluator = ReadingOrderEvaluator()
        evaluation = readingorder_evaluator(  # type: ignore
            idir,
            split=split,
        )

        with open(save_fn, "w") as fd:
            json.dump(
                evaluation.model_dump(),
                fd,
                indent=2,
                sort_keys=True,
                ensure_ascii=False,
            )

    elif modality == EvaluationModality.MARKDOWN_TEXT:
        md_evaluator = MarkdownTextEvaluator()
        evaluation = md_evaluator(  # type: ignore
            idir,
            split=split,
        )

        with open(save_fn, "w") as fd:
            json.dump(
                evaluation.model_dump(),
                fd,
                indent=2,
                sort_keys=True,
                ensure_ascii=False,
            )

    elif modality == EvaluationModality.BBOXES_TEXT:
        bbox_evaluator = BboxTextEvaluator()
        evaluation = bbox_evaluator(  # type: ignore
            idir,
            split=split,
        )
        with open(save_fn, "w") as fd:
            json.dump(
                evaluation.model_dump(),
                fd,
                indent=2,
                sort_keys=True,
                ensure_ascii=False,
            )

    elif modality == EvaluationModality.KEY_VALUE:
        keyvalue_evaluator = KeyValueEvaluator()
        evaluation = keyvalue_evaluator(  # type: ignore
            idir,
            split=split,
        )
        with open(save_fn, "w") as fd:
            json.dump(
                evaluation.model_dump(),
                fd,
                indent=2,
                sort_keys=True,
                ensure_ascii=False,
            )

    else:
        _log.error(f"Unsupported modality for evaluation: {modality}")
        return None

    _log.info(f"The evaluation has been saved in '{save_fn}'")
    return evaluation  # type: ignore


def visualize(
    modality: EvaluationModality,
    benchmark: BenchMarkNames,
    idir: Path,
    odir: Path,
    split: str = "test",
):
    """
    Visualize evaluation results.

    Args:
        modality: Visualization modality
        benchmark: Benchmark name
        idir: Input directory with dataset
        odir: Output directory for visualizations
        split: Dataset split
        begin_index: Begin index
        end_index: End index
    """
    if not os.path.exists(idir):
        _log.error(f"Input directory not found: {idir}")
        return

    os.makedirs(odir, exist_ok=True)
    metrics_filename = odir / f"evaluation_{benchmark.value}_{modality.value}.json"

    if not os.path.exists(metrics_filename):
        _log.error(f"Metrics file not found: {metrics_filename}")
        _log.error("You need to run evaluation first before visualization")
        return

    if modality == EvaluationModality.END2END:
        _log.error("END2END visualization not supported")

    elif modality == EvaluationModality.TIMINGS:
        try:
            with open(metrics_filename, "r") as fd:
                timings_evaluation = DatasetTimingsEvaluation.model_validate_json(
                    fd.read()
                )

            log_and_save_stats(
                odir,
                benchmark,
                modality,
                "time_to_solution_per_doc",
                timings_evaluation.timing_per_document_stats,
            )

            log_and_save_stats(
                odir,
                benchmark,
                modality,
                "time_to_solution_per_page",
                timings_evaluation.timing_per_page_stats,
            )
        except Exception as e:
            _log.error(f"Error processing timings evaluation: {str(e)}")

    elif modality == EvaluationModality.LAYOUT:
        try:
            with open(metrics_filename, "r") as fd:
                layout_evaluation = DatasetLayoutEvaluation.model_validate_json(
                    fd.read()
                )

            # Save layout statistics for mAP
            log_filename, _ = log_and_save_stats(
                odir,
                benchmark,
                modality,
                "mAP_0.5_0.95",
                layout_evaluation.map_stats,
            )

            log_and_save_stats(
                odir,
                benchmark,
                modality,
                "precision",
                layout_evaluation.segmentation_precision_stats,
            )

            log_and_save_stats(
                odir,
                benchmark,
                modality,
                "recall",
                layout_evaluation.segmentation_recall_stats,
            )

            log_and_save_stats(
                odir,
                benchmark,
                modality,
                "f1",
                layout_evaluation.segmentation_f1_stats,
            )

            # Append to layout statistics, the AP per classes
            data, headers = layout_evaluation.to_table()
            content = "\n\n\nAP[0.5:0.05:0.95] per class (reported as %):\n\n"
            content += tabulate(data, headers=headers, tablefmt="github")

            # Append to layout statistics, the mAP
            content += "\n\nTotal mAP[0.5:0.05:0.95] (reported as %): {:.2f}".format(
                100.0 * layout_evaluation.mAP
            )
            _log.info(content)
            with open(log_filename, "a") as fd:
                fd.write(content)
        except Exception as e:
            _log.error(f"Error processing layout evaluation: {str(e)}")

    elif modality == EvaluationModality.TABLE_STRUCTURE:
        try:
            with open(metrics_filename, "r") as fd:
                table_evaluation = DatasetTableEvaluation.model_validate_json(fd.read())

            figname = (
                odir
                / f"evaluation_{benchmark.value}_{modality.value}-delta_row_col.png"
            )
            table_evaluation.save_histogram_delta_row_col(figname=figname)

            # TEDS struct-with-text
            log_and_save_stats(
                odir,
                benchmark,
                modality,
                "TEDS_struct-with-text",
                table_evaluation.TEDS,
            )

            # TEDS struct-only
            log_and_save_stats(
                odir,
                benchmark,
                modality,
                "TEDS_struct-only",
                table_evaluation.TEDS_struct,
            )
        except Exception as e:
            _log.error(f"Error processing table evaluation: {str(e)}")

    elif modality == EvaluationModality.READING_ORDER:
        try:
            with open(metrics_filename, "r") as fd:
                ro_evaluation = DatasetReadingOrderEvaluation.model_validate_json(
                    fd.read()
                )

            # ARD
            log_and_save_stats(
                odir, benchmark, modality, "ARD_norm", ro_evaluation.ard_stats
            )

            # Weighted ARD
            log_and_save_stats(
                odir, benchmark, modality, "weighted_ARD", ro_evaluation.w_ard_stats
            )

            # Generate visualizations of the reading order across the GT and the prediction
            ro_visualizer = ReadingOrderVisualizer()
            ro_visualizer(
                idir,
                metrics_filename,
                odir,
                split=split,
            )
        except Exception as e:
            _log.error(f"Error processing reading order evaluation: {str(e)}")

    elif modality == EvaluationModality.MARKDOWN_TEXT:
        try:
            with open(metrics_filename, "r") as fd:
                md_evaluation = DatasetMarkdownEvaluation.model_validate_json(fd.read())

            # Log stats for all metrics in the same file
            log_filename = odir / f"evaluation_{benchmark.value}_{modality.value}.txt"
            with open(log_filename, "w") as fd:
                fd.write(
                    f"{benchmark.value} size: {len(md_evaluation.evaluations)}\n\n"
                )

            log_and_save_stats(
                odir,
                benchmark,
                modality,
                "BLEU",
                md_evaluation.bleu_stats,
                log_filename=log_filename,
            )
            log_and_save_stats(
                odir,
                benchmark,
                modality,
                "F1",
                md_evaluation.f1_score_stats,
                log_filename=log_filename,
            )
            log_and_save_stats(
                odir,
                benchmark,
                modality,
                "precision",
                md_evaluation.precision_stats,
                log_filename=log_filename,
            )
            log_and_save_stats(
                odir,
                benchmark,
                modality,
                "recall",
                md_evaluation.recall_stats,
                log_filename=log_filename,
            )
            log_and_save_stats(
                odir,
                benchmark,
                modality,
                "edit_distance",
                md_evaluation.edit_distance_stats,
                log_filename=log_filename,
            )
            log_and_save_stats(
                odir,
                benchmark,
                modality,
                "meteor",
                md_evaluation.meteor_stats,
                log_filename=log_filename,
            )
        except Exception as e:
            _log.error(f"Error processing markdown text evaluation: {str(e)}")

    elif modality == EvaluationModality.OCR:
        try:
            with open(metrics_filename, "r") as fd:
                ocr_evaluation = OcrDatasetEvaluationResult.model_validate_json(
                    fd.read()
                )

            log_filename = odir / f"evaluation_{benchmark.value}_{modality.value}.txt"
            with open(log_filename, "w") as fd:
                fd.write(f"{benchmark.value}\n\n")
                fd.write(f"F1 Score: {ocr_evaluation.f1_score:.2f}\n")
                fd.write(f"Recall: {ocr_evaluation.recall:.2f}\n")
                fd.write(f"Precision: {ocr_evaluation.precision:.2f}\n")

            _log.info(f"OCR evaluation stats saved to {log_filename}")

            ocr_visualizer = OCRVisualizer()
            ocr_visualizer(
                dataset_path=idir,
                ocr_evaluation_report_path=metrics_filename,
                output_directory=odir,
                data_split_name=split,
            )
        except Exception as e:
            _log.error(f"Error processing OCR evaluation: {str(e)}")

    else:
        _log.error(f"Unsupported modality for visualization: {modality}")


@app.command()
def create_sliced_pdfs(
    output_dir: Annotated[Path, typer.Option(help="Output directory")],
    source_dir: Annotated[Path, typer.Option(help="Dataset source path with PDFs")],
    slice_length: Annotated[int, typer.Option(help="sliding window")] = 1,
    num_overlap: Annotated[int, typer.Option(help="overlap window")] = 0,
):
    """Process multi-page pdf documents into chunks of slice_length with num_overlap overlapping pages in each slice."""
    output_dir.mkdir(parents=True, exist_ok=True)

    if slice_length < 1:
        return ValueError("slice-length must be at least 1.")
    if num_overlap > slice_length - 1:
        return ValueError("num-overlap must be at most one less than slice-length")

    num_overlap = max(num_overlap, 0)

    pdf_paths = glob.glob(f"{source_dir}/**/*.pdf", recursive=True)
    _log.info(f"#-pdfs: {pdf_paths}")

    for pdf_path in pdf_paths:
        base_name = os.path.basename(pdf_path).replace(".pdf", "")

        try:
            with open(pdf_path, "rb") as pdf_file:
                reader = PdfReader(pdf_file)
                total_pages = len(reader.pages)

                _log.info(f"Processing {pdf_path} ({total_pages} pages)")

                for start_page in range(0, total_pages, slice_length - num_overlap):
                    end_page = min(start_page + slice_length, total_pages)

                    # Create a new PDF with the pages in the current window
                    writer = PdfWriter()

                    for page_num in range(start_page, end_page):
                        writer.add_page(reader.pages[page_num])

                    # Save the new PDF
                    output_path = os.path.join(
                        output_dir, f"{base_name}_ps_{start_page}_pe_{end_page}.pdf"
                    )
                    with open(output_path, "wb") as output_file:
                        writer.write(output_file)

        except Exception as e:
            _log.error(f"Error processing {pdf_path}: {e}")


@app.command()
def create_cvat(
    output_dir: Annotated[Path, typer.Option(help="Output directory")],
    gt_dir: Annotated[Path, typer.Option(help="Dataset source path")],
    bucket_size: Annotated[int, typer.Option(help="Size of CVAT tasks")] = 20,
    use_predictions: Annotated[bool, typer.Option(help="use predictions")] = False,
    sliding_window: Annotated[
        int,
        typer.Option(
            help="Size of sliding window for page processing (1 for single pages, >1 for multi-page windows)"
        ),
    ] = 2,
):
    """Create dataset ready to upload to CVAT starting from (ground-truth) dataset."""
    builder = CvatPreannotationBuilder(
        dataset_source=gt_dir,
        target=output_dir,
        bucket_size=bucket_size,
        use_predictions=use_predictions,
        sliding_window=sliding_window,
    )
    builder.prepare_for_annotation()


@app.command()
def create_gt(
    benchmark: Annotated[BenchMarkNames, typer.Option(help="Benchmark name")],
    output_dir: Annotated[Path, typer.Option(help="Output directory")],
    dataset_source: Annotated[
        Optional[Path], typer.Option(help="Dataset source path")
    ] = None,
    split: Annotated[str, typer.Option(help="Dataset split")] = "test",
    begin_index: Annotated[int, typer.Option(help="Begin index (inclusive)")] = 0,
    end_index: Annotated[
        int, typer.Option(help="End index (exclusive), -1 for all")
    ] = -1,
    chunk_size: Annotated[int, typer.Option(help="chunk size")] = 80,
    do_visualization: Annotated[
        bool, typer.Option(help="visualize the predictions")
    ] = True,
):
    """Create ground truth dataset only."""
    gt_dir = output_dir / "gt_dataset"

    try:
        dataset_builder = get_dataset_builder(
            benchmark=benchmark,
            target=gt_dir,
            split=split,
            begin_index=begin_index,
            end_index=end_index,
            dataset_source=dataset_source,
        )

        # Retrieve and save the dataset
        if dataset_builder.must_retrieve:
            dataset_builder.retrieve_input_dataset()
        dataset_builder.save_to_disk(
            chunk_size=chunk_size, do_visualization=do_visualization
        )

        _log.info(f"Ground truth dataset created at {gt_dir}")
    except ValueError as e:
        _log.error(f"Error creating dataset builder: {str(e)}")


@app.command()
def create_eval(
    benchmark: Annotated[BenchMarkNames, typer.Option(help="Benchmark name")],
    output_dir: Annotated[Path, typer.Option(help="Output directory.")],
    prediction_provider: Annotated[
        PredictionProviderType, typer.Option(help="Type of prediction provider to use")
    ],
    gt_dir: Annotated[
        Optional[Path], typer.Option(help="Input directory for GT")
    ] = None,
    split: Annotated[str, typer.Option(help="Dataset split")] = "test",
    begin_index: Annotated[int, typer.Option(help="Begin index (inclusive)")] = 0,
    end_index: Annotated[
        int, typer.Option(help="End index (exclusive), -1 for all")
    ] = -1,
    chunk_size: Annotated[int, typer.Option(help="chunk size")] = 80,
    # File provider required options
    file_prediction_format: Annotated[
        Optional[str],
        typer.Option(
            help="Prediction format for File provider (required if using FILE provider)"
        ),
    ] = None,
    file_source_path: Annotated[
        Optional[Path],
        typer.Option(
            help="Source path for prediction files (required if using FILE provider)"
        ),
    ] = None,
    file_use_ground_truth_images: Annotated[
        bool,
        typer.Option(
            help="Use the GT images to construct the prediction dataset (if using FILE provider)"
        ),
    ] = True,
    file_images_path: Annotated[
        Optional[Path],
        typer.Option(
            help="Source path for the prediction images (if using FILE provider)"
        ),
    ] = None,
    artifacts_path: Annotated[
        Optional[Path],
        typer.Option(
            help="Directory for local model artifacts. Will only be passed to providers supporting this."
        ),
    ] = None,
    docling_layout_model_spec: Annotated[
        Optional[str],
        typer.Option(
            help="Layout model spec for Docling. Supported values: {}".format(
                DoclingLayoutOptionsManager.get_layout_model_config_names()
            )
        ),
    ] = "docling_layout_heron",
    docling_layout_create_orphan_clusters: Annotated[
        Optional[bool],
        typer.Option(
            help="Enable orphan clusters creation in Docling layout post-processing"
        ),
    ] = True,
    docling_layout_keep_empty_clusters: Annotated[
        Optional[bool],
        typer.Option(help="Keep the empty clusters in Docling layout post-processing"),
    ] = False,
    do_visualization: Annotated[
        bool, typer.Option(help="visualize the predictions")
    ] = True,
    image_scale_factor: Annotated[
        float,
        typer.Option(help="Scale of page images used in prediction (only Docling)"),
    ] = 2.0,
    do_table_structure: Annotated[
        bool, typer.Option(help="Include table structure predictions (only Docling)")
    ] = True,
):
    """Create evaluation dataset from existing ground truth."""
    gt_dir = gt_dir or output_dir / "gt_dataset"
    pred_dir = output_dir / "eval_dataset"

    # Check if ground truth exists
    if not gt_dir.exists():
        _log.error(f"Ground truth directory not found: {gt_dir}")
        _log.error(
            "Cannot create eval dataset without ground truth. Run create_gt first."
        )
        return

    try:
        # Convert string option to enum value
        file_format = (
            PredictionFormats(file_prediction_format)
            if file_prediction_format
            else None
        )

        # Create the appropriate prediction provider
        docling_layout_model_spec_obj = (
            DoclingLayoutOptionsManager.get_layout_model_config(
                docling_layout_model_spec
            )
            if docling_layout_model_spec
            else None
        )

        provider = get_prediction_provider(
            provider_type=prediction_provider,
            file_source_path=file_source_path,
            file_prediction_format=file_format,
            file_use_ground_truth_images=file_use_ground_truth_images,
            file_images_path=file_images_path,
            artifacts_path=artifacts_path,
            do_visualization=do_visualization,
            image_scale_factor=image_scale_factor,
            do_table_structure=do_table_structure,
            docling_layout_model_spec=docling_layout_model_spec_obj,
            docling_layout_create_orphan_clusters=docling_layout_create_orphan_clusters,
            docling_layout_keep_empty_clusters=docling_layout_keep_empty_clusters,
        )

        # Get the dataset name from the benchmark
        dataset_name = f"{benchmark.value}"

        # Create predictions
        provider.create_prediction_dataset(
            name=dataset_name,
            gt_dataset_dir=gt_dir,
            target_dataset_dir=pred_dir,
            split=split,
            begin_index=begin_index,
            end_index=end_index,
            chunk_size=chunk_size,
        )

        _log.info(f"Evaluation dataset created at {pred_dir}")
    except ValueError as e:
        _log.error(f"Error creating prediction provider: {str(e)}")


@app.command()
def create(
    benchmark: Annotated[BenchMarkNames, typer.Option(help="Benchmark name")],
    output_dir: Annotated[Path, typer.Option(help="Output directory")],
    dataset_source: Annotated[
        Optional[Path], typer.Option(help="Dataset source path")
    ] = None,
    split: Annotated[str, typer.Option(help="Dataset split")] = "test",
    begin_index: Annotated[int, typer.Option(help="Begin index (inclusive)")] = 0,
    end_index: Annotated[
        int, typer.Option(help="End index (exclusive), -1 for all")
    ] = -1,
    chunk_size: Annotated[int, typer.Option(help="chunk size")] = 80,
    prediction_provider: Annotated[
        Optional[PredictionProviderType],
        typer.Option(help="Type of prediction provider to use"),
    ] = None,
    file_prediction_format: Annotated[
        Optional[str], typer.Option(help="Prediction format for File provider")
    ] = None,
    file_source_path: Annotated[
        Optional[Path], typer.Option(help="Source path for File provider")
    ] = None,
    do_visualization: Annotated[
        bool, typer.Option(help="visualize the predictions")
    ] = True,
    image_scale_factor: Annotated[
        float,
        typer.Option(help="Scale of page images used in prediction (only Docling)"),
    ] = 2.0,
    do_table_structure: Annotated[
        bool, typer.Option(help="Include table structure predictions (only Docling)")
    ] = True,
):
    """Create both ground truth and evaluation datasets in one step."""
    # First create ground truth
    create_gt(
        benchmark=benchmark,
        output_dir=output_dir,
        dataset_source=dataset_source,
        split=split,
        begin_index=begin_index,
        end_index=end_index,
        chunk_size=chunk_size,
        do_visualization=do_visualization,
    )

    # Then create evaluation if provider specified
    if prediction_provider:
        create_eval(
            benchmark=benchmark,
            output_dir=output_dir,
            prediction_provider=prediction_provider,
            split=split,
            begin_index=begin_index,
            end_index=end_index,
            chunk_size=chunk_size,
            file_prediction_format=file_prediction_format,
            file_source_path=file_source_path,
            do_visualization=do_visualization,
            image_scale_factor=image_scale_factor,
            do_table_structure=do_table_structure,
        )
    else:
        _log.info(
            "No prediction provider specified, skipping evaluation dataset creation"
        )


@app.command(name="evaluate")
def evaluate_cmd(
    modality: Annotated[EvaluationModality, typer.Option(help="Evaluation modality")],
    benchmark: Annotated[
        BenchMarkNames,
        typer.Option(
            help="Benchmark name. It is used only to set the filename of the evaluation json file."
        ),
    ],
    input_dir: Annotated[
        Optional[Path],
        typer.Option(
            help="Directory with evaluation dataset. If not provided, the input directory will be derived from the output directory."
        ),
    ] = None,
    output_dir: Annotated[
        Optional[Path],
        typer.Option(
            help="Base output directory. If not provided, the output directory will be derived from the input directory."
        ),
    ] = None,
    split: Annotated[str, typer.Option(help="Dataset split")] = "test",
):
    """Evaluate predictions against ground truth."""
    input_dir, output_dir = derive_input_output_dirs(
        benchmark, modality, input_dir, output_dir
    )
    assert input_dir is not None
    assert output_dir is not None
    eval_output_dir = output_dir / "evaluations" / modality.value

    # Create output directory
    os.makedirs(eval_output_dir, exist_ok=True)

    # Call our self-contained evaluation function
    evaluate(
        modality=modality,
        benchmark=benchmark,
        idir=input_dir,
        odir=eval_output_dir,
        split=split,
    )


@app.command(name="visualize")
def visualize_cmd(
    modality: Annotated[
        EvaluationModality, typer.Option(help="Visualization modality")
    ],
    benchmark: Annotated[BenchMarkNames, typer.Option(help="Benchmark name")],
    input_dir: Annotated[
        Optional[Path],
        typer.Option(
            help="Directory with evaluation dataset. If not provided, the input directory will be derived from the output directory."
        ),
    ] = None,
    output_dir: Annotated[
        Optional[Path],
        typer.Option(
            help="Base output directory. If not provided, the output directory will be derived from the input directory."
        ),
    ] = None,
    split: Annotated[str, typer.Option(help="Dataset split")] = "test",
    begin_index: Annotated[int, typer.Option(help="Begin index (inclusive)")] = 0,
    end_index: Annotated[
        int, typer.Option(help="End index (exclusive), -1 for all")
    ] = -1,
):
    """Visualize evaluation results."""
    input_dir, output_dir = derive_input_output_dirs(
        benchmark, modality, input_dir, output_dir
    )
    assert input_dir is not None
    assert output_dir is not None
    eval_output_dir = output_dir / "evaluations" / modality.value

    # Create output directory
    os.makedirs(eval_output_dir, exist_ok=True)

    # Call our self-contained visualization function
    visualize(
        modality=modality,
        benchmark=benchmark,
        idir=input_dir,
        odir=eval_output_dir,
        split=split,
    )


@app.callback()
def main():
    """Docling Evaluation CLI for benchmarking document processing tasks."""
    pass


if __name__ == "__main__":
    app()<|MERGE_RESOLUTION|>--- conflicted
+++ resolved
@@ -353,8 +353,9 @@
         pipeline_options.generate_parsed_pages = True
         pipeline_options.accelerator_options = accelerator_options
 
-<<<<<<< HEAD
+        # Layout options
         layout_options: LayoutOptions = LayoutOptions()
+        layout_options.keep_empty_clusters = True
         if docling_layout_model_spec is not None:
             layout_options.model_spec = docling_layout_model_spec
         if docling_layout_create_orphan_clusters is not None:
@@ -364,10 +365,6 @@
         if docling_layout_keep_empty_clusters is not None:
             layout_options.keep_empty_clusters = docling_layout_keep_empty_clusters
         pipeline_options.layout_options = layout_options
-=======
-        pipeline_options.layout_options.create_orphan_clusters = False
-        pipeline_options.layout_options.keep_empty_clusters = True
->>>>>>> af2c222a
 
         if artifacts_path is not None:
             pipeline_options.artifacts_path = artifacts_path
