import copy
import copy
import json
import logging
from pathlib import Path
<<<<<<< HEAD
from typing import List, Set
=======
from typing import Dict, List, Optional, Set
>>>>>>> 291a5940

import pypdfium2 as pdfium
from PIL import Image, ImageDraw, ImageFont
from bs4 import BeautifulSoup  # type: ignore
from docling_core.types.doc.base import Size
from docling_core.types.doc.document import (
    DocItem,
    DoclingDocument,
    ImageRef,
    ImageRefMode,
    PageItem,
    TableCell,
    TableData,
)
from docling_core.types.doc.labels import DocItemLabel

from docling_eval.benchmarks.constants import BenchMarkColumns
from docling_eval.docling.constants import (
    HTML_COMPARISON_PAGE,
    HTML_COMPARISON_PAGE_WITH_CLUSTERS,
    HTML_DEFAULT_HEAD_FOR_COMP,
)
from docling_eval.docling.utils import from_pil_to_base64


def write_datasets_info(
    name: str, output_dir: Path, num_train_rows: int, num_test_rows: int
):

    columns = [
        {"name": BenchMarkColumns.DOCLING_VERSION, "type": "string"},
        {"name": BenchMarkColumns.STATUS, "type": "string"},
        {"name": BenchMarkColumns.DOC_ID, "type": "string"},
        {"name": BenchMarkColumns.GROUNDTRUTH, "type": "string"},
        {"name": BenchMarkColumns.PREDICTION, "type": "string"},
        {"name": BenchMarkColumns.ORIGINAL, "type": "string"},
        {"name": BenchMarkColumns.MIMETYPE, "type": "string"},
        {"name": BenchMarkColumns.PICTURES, "type": {"list": {"item": "Image"}}},
        {"name": BenchMarkColumns.PAGE_IMAGES, "type": {"list": {"item": "Image"}}},
    ]

    dataset_infos = {
        "train": {
            "description": f"Training split of {name}",
            "schema": {"columns": columns},
            "num_rows": num_train_rows,
        },
        "test": {
            "description": f"Test split of {name}",
            "schema": {"columns": columns},
            "num_rows": num_test_rows,
        },
    }

    with open(output_dir / f"dataset_infos.json", "w") as fw:
        fw.write(json.dumps(dataset_infos, indent=2))


def add_pages_to_true_doc(
    pdf_path: Path, true_doc: DoclingDocument, image_scale: float = 1.0
):

    pdf = pdfium.PdfDocument(pdf_path)
    assert len(pdf) == 1, "len(pdf)==1"

    # add the pages
    page_images: List[Image.Image] = []

    pdf = pdfium.PdfDocument(pdf_path)
    for page_index in range(len(pdf)):
        # Get the page
        page = pdf.get_page(page_index)

        # Get page dimensions
        page_width, page_height = page.get_width(), page.get_height()

        # Render the page to an image
        page_image = page.render(scale=image_scale).to_pil()

        page_images.append(page_image)

        # Close the page to free resources
        page.close()

        image_ref = ImageRef(
            mimetype="image/png",
            dpi=round(72 * image_scale),
            size=Size(width=float(page_image.width), height=float(page_image.height)),
            uri=Path(f"{BenchMarkColumns.PAGE_IMAGES}/{page_index}"),
        )
        page_item = PageItem(
            page_no=page_index + 1,
            size=Size(width=float(page_width), height=float(page_height)),
            image=image_ref,
        )

        true_doc.pages[page_index + 1] = page_item

    return true_doc, page_images


def yield_cells_from_html_table(
    table_html: str, text_cells: Optional[List[Dict]] = None
):
    soup = BeautifulSoup(table_html, "html.parser")
    table = soup.find("table") or soup  # Ensure table context
    rows = table.find_all("tr")

    max_cols = 0
    for row in rows:
        # cols = row.find_all(["td", "th"])
        # max_cols = max(max_cols, len(cols))  # Determine maximum columns

        num_cols = 0
        for cell in row.find_all(["td", "th"]):
            num_cols += int(cell.get("colspan", 1))

        max_cols = max(max_cols, num_cols)  # Determine maximum columns

    # Create grid to track cell positions
    grid = [[None for _ in range(max_cols)] for _ in range(len(rows))]

    text_cell_id = 0
    for row_idx, row in enumerate(rows):
        col_idx = 0  # Start from first column
        for cell in row.find_all(["td", "th"]):
            # Skip over filled grid positions (handle previous rowspan/colspan)
            while grid[row_idx][col_idx] is not None:
                col_idx += 1

            # Get text, rowspan, and colspan
            text = cell.get_text(strip=True)

            if len(text) == 0 and text_cells is not None:
                text_cell = text_cells[text_cell_id]
                text = "".join(text_cell["tokens"])

            rowspan = int(cell.get("rowspan", 1))
            colspan = int(cell.get("colspan", 1))

            # Fill grid positions and yield (row, column, text)
            for r in range(rowspan):
                for c in range(colspan):
                    grid[row_idx + r][col_idx + c] = text

            # print(f"Row: {row_idx + 1}, Col: {col_idx + 1}, Text: {text}")
            yield row_idx, col_idx, rowspan, colspan, text

            col_idx += colspan  # Move to next column after colspan

            text_cell_id += 1


def convert_html_table_into_docling_tabledata(
    table_html: str, text_cells: Optional[List] = None
) -> TableData:

    num_rows = -1
    num_cols = -1

    cells = []

    try:
        for row_idx, col_idx, rowspan, colspan, text in yield_cells_from_html_table(
            table_html=table_html, text_cells=text_cells
        ):
            cell = TableCell(
                row_span=rowspan,
                col_span=colspan,
                start_row_offset_idx=row_idx,
                end_row_offset_idx=row_idx + rowspan,
                start_col_offset_idx=col_idx,
                end_col_offset_idx=col_idx + colspan,
                text=text,
            )
            cells.append(cell)

            num_rows = max(row_idx + rowspan, num_rows)
            num_cols = max(col_idx + colspan, num_cols)

    except:
        logging.error("No table-structure identified")
        exit(-1)

    return TableData(num_rows=num_rows, num_cols=num_cols, table_cells=cells)


def save_comparison_html(
    filename: Path,
    true_doc: DoclingDocument,
    pred_doc: DoclingDocument,
    page_image: Image.Image,
    true_labels: Set[DocItemLabel],
    pred_labels: Set[DocItemLabel],
):

    true_doc_html = true_doc.export_to_html(
        image_mode=ImageRefMode.EMBEDDED,
        html_head=HTML_DEFAULT_HEAD_FOR_COMP,
        labels=true_labels,
    )

    pred_doc_html = pred_doc.export_to_html(
        image_mode=ImageRefMode.EMBEDDED,
        html_head=HTML_DEFAULT_HEAD_FOR_COMP,
        labels=pred_labels,
    )

    # since the string in srcdoc are wrapped by ', we need to replace all ' by it HTML convention
    true_doc_html = true_doc_html.replace("'", "&#39;")
    pred_doc_html = pred_doc_html.replace("'", "&#39;")

    image_base64 = from_pil_to_base64(page_image)

    """
    # Convert the image to a bytes object
    buffered = io.BytesIO()
    page_image.save(
        buffered, format="PNG"
    )  # Specify the format (e.g., JPEG, PNG, etc.)
    image_bytes = buffered.getvalue()

    # Encode the bytes to a Base64 string
    image_base64 = base64.b64encode(image_bytes).decode("utf-8")
    """

    comparison_page = copy.deepcopy(HTML_COMPARISON_PAGE)
    comparison_page = comparison_page.replace("BASE64PAGE", image_base64)
    comparison_page = comparison_page.replace("TRUEDOC", true_doc_html)
    comparison_page = comparison_page.replace("PREDDOC", pred_doc_html)

    with open(str(filename), "w") as fw:
        fw.write(comparison_page)


def draw_clusters_with_reading_order(
    doc: DoclingDocument,
    page_image: Image.Image,
    labels: Set[DocItemLabel],
    page_no: int = 1,
    reading_order: bool = True,
):

    img = copy.deepcopy(page_image)
    draw = ImageDraw.Draw(img)

    # Load a font (adjust the font size and path as needed)
    font = ImageFont.load_default()
    try:
        font = ImageFont.truetype("arial.ttf", size=15)
    except IOError:
        font = ImageFont.load_default()

    x0, y0 = None, None

    for item, level in doc.iterate_items():
        if isinstance(item, DocItem):  # and item.label in labels:
            for prov in item.prov:

                if page_no != prov.page_no:
                    continue

                bbox = prov.bbox.to_top_left_origin(
                    page_height=doc.pages[prov.page_no].size.height
                )
                bbox = bbox.normalized(doc.pages[prov.page_no].size)

                bbox.l = round(bbox.l * img.width)
                bbox.r = round(bbox.r * img.width)
                bbox.t = round(bbox.t * img.height)
                bbox.b = round(bbox.b * img.height)

                if bbox.b > bbox.t:
                    bbox.b, bbox.t = bbox.t, bbox.b

                if not reading_order:
                    x0, y0 = None, None
                elif x0 is None and y0 is None:
                    x0 = (bbox.l + bbox.r) / 2.0
                    y0 = (bbox.b + bbox.t) / 2.0
                else:
                    x1 = (bbox.l + bbox.r) / 2.0
                    y1 = (bbox.b + bbox.t) / 2.0

                    # Arrow parameters
                    start_point = (x0, y0)  # Starting point of the arrow
                    end_point = (x1, y1)  # Ending point of the arrow
                    arrowhead_length = 20  # Length of the arrowhead
                    arrowhead_width = 10  # Width of the arrowhead

                    arrow_color = "red"
                    line_width = 2

                    # Draw the arrow shaft (line)
                    draw.line(
                        [start_point, end_point], fill=arrow_color, width=line_width
                    )

                    # Calculate the arrowhead points
                    dx = end_point[0] - start_point[0]
                    dy = end_point[1] - start_point[1]
                    angle = (dx**2 + dy**2) ** 0.5 + 0.01  # Length of the arrow shaft

                    # Normalized direction vector for the arrow shaft
                    ux, uy = dx / angle, dy / angle

                    # Base of the arrowhead
                    base_x = end_point[0] - ux * arrowhead_length
                    base_y = end_point[1] - uy * arrowhead_length

                    # Left and right points of the arrowhead
                    left_x = base_x - uy * arrowhead_width
                    left_y = base_y + ux * arrowhead_width
                    right_x = base_x + uy * arrowhead_width
                    right_y = base_y - ux * arrowhead_width

                    # Draw the arrowhead (triangle)
                    draw.polygon(
                        [end_point, (left_x, left_y), (right_x, right_y)],
                        fill=arrow_color,
                    )

                    x0, y0 = x1, y1

                # Draw rectangle with only a border
                rectangle_color = "blue"
                border_width = 1
                draw.rectangle(
                    [bbox.l, bbox.b, bbox.r, bbox.t],
                    outline=rectangle_color,
                    width=border_width,
                )

                # Calculate label size using getbbox
                text_bbox = font.getbbox(str(item.label))
                label_width = text_bbox[2] - text_bbox[0]
                label_height = text_bbox[3] - text_bbox[1]
                label_x = bbox.l
                label_y = (
                    bbox.b - label_height
                )  # - 5  # Place the label above the rectangle

                # Draw label text
                draw.text(
                    (label_x, label_y),
                    str(item.label),
                    fill=rectangle_color,
                    font=font,
                )

    return img


def save_comparison_html_with_clusters(
    filename: Path,
    true_doc: DoclingDocument,
    pred_doc: DoclingDocument,
    page_image: Image.Image,
    true_labels: Set[DocItemLabel],
    pred_labels: Set[DocItemLabel],
):

    def draw_clusters(doc: DoclingDocument, labels: Set[DocItemLabel]):

        img = copy.deepcopy(page_image)
        draw = ImageDraw.Draw(img)

        # Load a font (adjust the font size and path as needed)
        font = ImageFont.load_default()
        try:
            font = ImageFont.truetype("arial.ttf", size=15)
        except IOError:
            font = ImageFont.load_default()

        x0, y0 = None, None

        for item, level in doc.iterate_items():
            if isinstance(item, DocItem):  # and item.label in labels:
                for prov in item.prov:

                    bbox = prov.bbox.to_top_left_origin(
                        page_height=doc.pages[prov.page_no].size.height
                    )
                    bbox = bbox.normalized(doc.pages[prov.page_no].size)

                    bbox.l = round(bbox.l * img.width)
                    bbox.r = round(bbox.r * img.width)
                    bbox.t = round(bbox.t * img.height)
                    bbox.b = round(bbox.b * img.height)

                    if bbox.b > bbox.t:
                        bbox.b, bbox.t = bbox.t, bbox.b

                    if x0 is None and y0 is None:
                        x0 = (bbox.l + bbox.r) / 2.0
                        y0 = (bbox.b + bbox.t) / 2.0
                    else:
                        x1 = (bbox.l + bbox.r) / 2.0
                        y1 = (bbox.b + bbox.t) / 2.0

                        # Arrow parameters
                        start_point = (x0, y0)  # Starting point of the arrow
                        end_point = (x1, y1)  # Ending point of the arrow
                        arrowhead_length = 20  # Length of the arrowhead
                        arrowhead_width = 10  # Width of the arrowhead

                        arrow_color = "red"
                        line_width = 2

                        # Draw the arrow shaft (line)
                        draw.line(
                            [start_point, end_point], fill=arrow_color, width=line_width
                        )

                        # Calculate the arrowhead points
                        dx = end_point[0] - start_point[0]
                        dy = end_point[1] - start_point[1]
                        angle = (
                            dx**2 + dy**2
                        ) ** 0.5 + 0.01  # Length of the arrow shaft

                        # Normalized direction vector for the arrow shaft
                        ux, uy = dx / angle, dy / angle

                        # Base of the arrowhead
                        base_x = end_point[0] - ux * arrowhead_length
                        base_y = end_point[1] - uy * arrowhead_length

                        # Left and right points of the arrowhead
                        left_x = base_x - uy * arrowhead_width
                        left_y = base_y + ux * arrowhead_width
                        right_x = base_x + uy * arrowhead_width
                        right_y = base_y - ux * arrowhead_width

                        # Draw the arrowhead (triangle)
                        draw.polygon(
                            [end_point, (left_x, left_y), (right_x, right_y)],
                            fill=arrow_color,
                        )

                        x0, y0 = x1, y1

                    # Draw rectangle with only a border
                    rectangle_color = "blue"
                    border_width = 1
                    draw.rectangle(
                        [bbox.l, bbox.b, bbox.r, bbox.t],
                        outline=rectangle_color,
                        width=border_width,
                    )

                    # Calculate label size using getbbox
                    text_bbox = font.getbbox(str(item.label))
                    label_width = text_bbox[2] - text_bbox[0]
                    label_height = text_bbox[3] - text_bbox[1]
                    label_x = bbox.l
                    label_y = (
                        bbox.b - label_height
                    )  # - 5  # Place the label above the rectangle

                    # Draw label text
                    draw.text(
                        (label_x, label_y),
                        str(item.label),
                        fill=rectangle_color,
                        font=font,
                    )

        return img

    true_doc_html = true_doc.export_to_html(
        image_mode=ImageRefMode.EMBEDDED,
        html_head=HTML_DEFAULT_HEAD_FOR_COMP,
        labels=true_labels,
    )

    pred_doc_html = pred_doc.export_to_html(
        image_mode=ImageRefMode.EMBEDDED,
        html_head=HTML_DEFAULT_HEAD_FOR_COMP,
        labels=pred_labels,
    )

    # since the string in srcdoc are wrapped by ', we need to replace all ' by it HTML convention
    true_doc_html = true_doc_html.replace("'", "&#39;")
    pred_doc_html = pred_doc_html.replace("'", "&#39;")

    true_doc_img = draw_clusters(doc=true_doc, labels=true_labels)
    pred_doc_img = draw_clusters(doc=pred_doc, labels=pred_labels)

    true_doc_img_b64 = from_pil_to_base64(true_doc_img)
    pred_doc_img_b64 = from_pil_to_base64(pred_doc_img)

    comparison_page = copy.deepcopy(HTML_COMPARISON_PAGE_WITH_CLUSTERS)
    comparison_page = comparison_page.replace("BASE64TRUEPAGE", true_doc_img_b64)
    comparison_page = comparison_page.replace("TRUEDOC", true_doc_html)
    comparison_page = comparison_page.replace("BASE64PREDPAGE", pred_doc_img_b64)
    comparison_page = comparison_page.replace("PREDDOC", pred_doc_html)

    with open(str(filename), "w") as fw:
        fw.write(comparison_page)<|MERGE_RESOLUTION|>--- conflicted
+++ resolved
@@ -1,16 +1,10 @@
-import copy
 import copy
 import json
 import logging
 from pathlib import Path
-<<<<<<< HEAD
-from typing import List, Set
-=======
 from typing import Dict, List, Optional, Set
->>>>>>> 291a5940
 
 import pypdfium2 as pdfium
-from PIL import Image, ImageDraw, ImageFont
 from bs4 import BeautifulSoup  # type: ignore
 from docling_core.types.doc.base import Size
 from docling_core.types.doc.document import (
@@ -23,6 +17,7 @@
     TableData,
 )
 from docling_core.types.doc.labels import DocItemLabel
+from PIL import Image, ImageDraw, ImageFont
 
 from docling_eval.benchmarks.constants import BenchMarkColumns
 from docling_eval.docling.constants import (
@@ -190,7 +185,6 @@
 
     except:
         logging.error("No table-structure identified")
-        exit(-1)
 
     return TableData(num_rows=num_rows, num_cols=num_cols, table_cells=cells)
 
