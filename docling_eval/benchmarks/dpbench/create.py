--- conflicted
+++ resolved
@@ -449,8 +449,6 @@
     )
 
 
-<<<<<<< HEAD
-=======
 def create_dpbench_readingorder_dataset(
     dpbench_dir: Path, output_dir: Path, image_scale: float = 1.0
 ):
@@ -553,7 +551,6 @@
     )
 
 
->>>>>>> 4bf28de7
 def parse_arguments():
     """Parse arguments for DP-Bench parsing."""
 
