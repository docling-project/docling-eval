--- conflicted
+++ resolved
@@ -31,14 +31,6 @@
 
 class EvaluationModality(str, Enum):
     END2END = "end-to-end"
-<<<<<<< HEAD
-    LAYOUT = "layout"
-    TABLEFORMER = "tableformer"
-    CODEFORMER = "codeformer"
-    READING_ORDER = "reading_order"
-    MARKDOWN_TEXT = "markdown_text"
-    BBOXES_TEXT = "bboxes_text"
-=======
     LAYOUT = "layout"  # To compute maP on page-segmentation
     TABLE_STRUCTURE = "table_structure"  # to compute TEDS for tables
     CODE_TRANSCRIPTION = "code_transcription"  # to compute BLEU between code sections
@@ -46,8 +38,7 @@
     READING_ORDER = "reading_order"  # to compute the order
     MARKDOWN_TEXT = "markdown_text"  # to compute the text accuracy
     CAPTIONING = "captioning"  # to compute the accuracy of captions to table/figure
->>>>>>> 68ea3cd2
-
+    BBOXES_TEXT = "bboxes_text"
 
 class BenchMarkNames(str, Enum):
 
