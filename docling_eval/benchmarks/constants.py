--- conflicted
+++ resolved
@@ -38,10 +38,7 @@
     READING_ORDER = "reading_order"  # to compute the order
     MARKDOWN_TEXT = "markdown_text"  # to compute the text accuracy
     CAPTIONING = "captioning"  # to compute the accuracy of captions to table/figure
-<<<<<<< HEAD
-=======
     BBOXES_TEXT = "bboxes_text"
->>>>>>> 1bc057f5
 
 
 class BenchMarkNames(str, Enum):
