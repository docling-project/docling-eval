--- conflicted
+++ resolved
@@ -40,11 +40,8 @@
     MARKDOWN_TEXT = "markdown_text"  # to compute the text accuracy
     CAPTIONING = "captioning"  # to compute the accuracy of captions to table/figure
     BBOXES_TEXT = "bboxes_text"
-<<<<<<< HEAD
     OCR = "ocr"
-=======
     KEY_VALUE = "key_value"
->>>>>>> 51260fd9
 
 
 class BenchMarkNames(str, Enum):
