--- conflicted
+++ resolved
@@ -180,13 +180,9 @@
             # Build DoclingDocument
             doctags_page = DocTagsPage(tokens=doctags, image=page_image)
             doctags_doc = DocTagsDocument(pages=[doctags_page])
-<<<<<<< HEAD
-            doc = DoclingDocument.load_from_doctags(doctags_doc)
-=======
             doc = DoclingDocument.load_from_doctags(
                 doctags_doc, document_name=record.doc_id
             )
->>>>>>> fdc27eff
 
             return doc
         except Exception as e:
