--- conflicted
+++ resolved
@@ -12,11 +12,7 @@
 from tqdm import tqdm  # type: ignore
 
 from docling_eval.benchmarks.constants import BenchMarkColumns
-<<<<<<< HEAD
-from docling_eval.utils.stats import DatasetStatistics, compute_stats
-=======
 from docling_eval.evaluators.utils import DatasetStatistics, compute_stats
->>>>>>> 4bf28de7
 from docling_eval.utils.teds import TEDScorer
 
 _log = logging.getLogger(__name__)
@@ -35,81 +31,6 @@
     pred_nrows: int = -1
 
 
-<<<<<<< HEAD
-=======
-"""
-class DatasetStatistics(BaseModel):
-    total: int
-
-    mean: float
-    median: float
-    std: float
-
-    bins: List[float]
-    hist: List[float]
-
-    @model_validator(mode="after")
-    def check_bins_and_hist_lengths(cls, values):
-        if len(values.bins) != len(values.hist) + 1:
-            raise ValueError("`bins` must have exactly one more element than `hist`.")
-        return values
-
-    def to_table(self) -> Tuple[List[List[str]], List[str]]:
-
-        headers = ["x0<=TEDS", "TEDS<=x1", "prob [%]", "acc [%]", "1-acc [%]", "total"]
-
-        # Calculate bin widths
-        bin_widths = [
-            self.bins[i + 1] - self.bins[i] for i in range(len(self.bins) - 1)
-        ]
-        bin_middle = [
-            (self.bins[i + 1] + self.bins[i]) / 2.0 for i in range(len(self.bins) - 1)
-        ]
-
-        cumsum: float = 0.0
-
-        table = []
-        for i in range(len(self.bins) - 1):
-            table.append(
-                [
-                    f"{self.bins[i+0]:.3f}",
-                    f"{self.bins[i+1]:.3f}",
-                    f"{100.0*float(self.hist[i])/float(self.total):.2f}",
-                    f"{100.0*cumsum:.2f}",
-                    f"{100.0*(1.0-cumsum):.2f}",
-                    f"{self.hist[i]}",
-                ]
-            )
-            cumsum += float(self.hist[i]) / float(self.total)
-
-        return table, headers
-
-    def save_histogram(self, figname: Path, name: str = ""):
-        # Calculate bin widths
-        bin_widths = [
-            self.bins[i + 1] - self.bins[i] for i in range(len(self.bins) - 1)
-        ]
-        bin_middle = [
-            (self.bins[i + 1] + self.bins[i]) / 2.0 for i in range(len(self.bins) - 1)
-        ]
-
-        # Plot histogram
-        fignum = int(1000 * random.random())
-        plt.figure(fignum)
-        plt.bar(bin_middle, self.hist, width=bin_widths, edgecolor="black")
-
-        plt.xlabel("TEDS")
-        plt.ylabel("Frequency")
-        plt.title(
-            f"TEDS {name} (mean: {self.mean:.2f}, median: {self.median:.2f}, std: {self.std:.2f}, total: {self.total})"
-        )
-
-        logging.info(f"saving figure to {figname}")
-        plt.savefig(figname)
-"""
-
-
->>>>>>> 4bf28de7
 class DatasetTableEvaluation(BaseModel):
     evaluations: list[TableEvaluation]
 
@@ -160,28 +81,6 @@
         plt.savefig(figname)
 
 
-<<<<<<< HEAD
-=======
-"""
-def compute_stats(values: List[float]) -> DatasetStatistics:
-    total: int = len(values)
-
-    mean: float = statistics.mean(values) if len(values) > 0 else -1
-    median: float = statistics.median(values) if len(values) > 0 else -1
-    std: float = statistics.stdev(values) if len(values) > 0 else -1
-    logging.info(f"total: {total}, mean: {mean}, median: {median}, std: {std}")
-
-    # Compute the histogram with 20 bins between 0 and 1
-    hist, bins = np.histogram(values, bins=20, range=(0, 1))
-    logging.info(f"#-hist: {len(hist)}, #-bins: {len(bins)}")
-
-    return DatasetStatistics(
-        total=total, mean=mean, median=median, std=std, hist=hist, bins=bins
-    )
-"""
-
-
->>>>>>> 4bf28de7
 def is_complex_table(table: TableItem) -> bool:
     r"""
     Implement the logic to check if table is complex
