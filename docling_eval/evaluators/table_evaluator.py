import glob
import logging
import random
from pathlib import Path
from typing import Dict, List, Optional

import matplotlib.pyplot as plt
from datasets import Dataset, load_dataset
from docling_core.types.doc.document import DoclingDocument, TableItem
from docling_core.types.doc.labels import DocItemLabel
from lxml import html
from pydantic import BaseModel
from tqdm import tqdm  # type: ignore

<<<<<<< HEAD
from docling_eval.benchmarks.constants import BenchMarkColumns, PredictionFormats
from docling_eval.evaluators.base_evaluator import BaseEvaluator, DatasetEvaluation
=======
from docling_eval.datamodels.dataset_record import DatasetRecordWithPrediction
from docling_eval.datamodels.types import BenchMarkColumns, PredictionFormats
from docling_eval.evaluators.base_evaluator import (
    BaseEvaluator,
    DatasetEvaluation,
    UnitEvaluation,
    docling_document_from_doctags,
)
>>>>>>> f084ce7d
from docling_eval.evaluators.stats import DatasetStatistics, compute_stats
from docling_eval.evaluators.teds import TEDScorer

_log = logging.getLogger(__name__)


class TableEvaluation(UnitEvaluation):
    filename: str = "<unknown>"
    table_id: int = -1
    TEDS: float
    is_complex: bool = False

    true_ncols: int = -1
    pred_ncols: int = -1

    true_nrows: int = -1
    pred_nrows: int = -1


class DatasetTableEvaluation(DatasetEvaluation):
<<<<<<< HEAD
    evaluations: list[TableEvaluation]
=======
    evaluations: List[TableEvaluation]
>>>>>>> f084ce7d

    TEDS: DatasetStatistics
    TEDS_struct: DatasetStatistics
    TEDS_simple: DatasetStatistics
    TEDS_complex: DatasetStatistics

    def save_histogram_delta_row_col(self, figname: Path):

        delta_row = {i: 0 for i in range(-10, 11)}
        delta_col = {i: 0 for i in range(-10, 11)}

        for evaluation in self.evaluations:
            if evaluation.true_nrows - evaluation.pred_nrows in delta_row:
                delta_row[evaluation.true_nrows - evaluation.pred_nrows] += 1

            if evaluation.true_ncols - evaluation.pred_ncols in delta_col:
                delta_col[evaluation.true_ncols - evaluation.pred_ncols] += 1

        x_row, y_row = [], []
        for k, v in delta_row.items():
            x_row.append(k)
            if v == 0:
                y_row.append(1.0e-6)
            else:
                y_row.append(v / float(len(self.evaluations)))

        x_col, y_col = [], []
        for k, v in delta_col.items():
            x_col.append(k)
            if v == 0:
                y_col.append(1.0e-6)
            else:
                y_col.append(v / float(len(self.evaluations)))

        fignum = int(1000 * random.random())
        plt.figure(fignum)

        plt.semilogy(x_row, y_row, "k.-", label="rows_{true} - rows_{pred}")
        plt.semilogy(x_col, y_col, "r.-", label="cols_{true} - cols_{pred}")

        plt.xlabel("delta")
        plt.ylabel("%")
        plt.legend(loc="upper right")

        logging.info(f"saving figure to {figname}")
        plt.savefig(figname)


def is_complex_table(table: TableItem) -> bool:
    r"""
    Implement the logic to check if table is complex
    """
    for cell in table.data.table_cells:
        if cell.row_span > 1 or cell.col_span > 1:
            return True
    return False


class TableEvaluator(BaseEvaluator):
    r"""
    Evaluate table predictions from HF dataset with the columns:
    """

    def __init__(
        self,
        intermediate_evaluations_path: Optional[Path] = None,
        structure_only: bool = False,
<<<<<<< HEAD
    ):
        super().__init__(intermediate_evaluations_path=intermediate_evaluations_path)
=======
        prediction_sources: List[PredictionFormats] = [],
    ):
        supported_prediction_formats: List[PredictionFormats] = [
            PredictionFormats.DOCLING_DOCUMENT,
            PredictionFormats.DOCTAGS,
        ]
        if not prediction_sources:
            prediction_sources = supported_prediction_formats
        super().__init__(
            intermediate_evaluations_path=intermediate_evaluations_path,
            prediction_sources=prediction_sources,
            supported_prediction_formats=supported_prediction_formats,
        )
>>>>>>> f084ce7d

        self._structure_only = structure_only
        self._teds_scorer = TEDScorer()
        self._stopwords = ["<i>", "</i>", "<b>", "</b>", "<u>", "</u>"]

    def __call__(
        self,
        ds_path: Path,
        split: str = "test",
<<<<<<< HEAD
        ext_predictions: Optional[Dict[str, DoclingDocument]] = None,
=======
>>>>>>> f084ce7d
    ) -> DatasetTableEvaluation:
        r"""
        Load a dataset in HF format. Expected columns with DoclingDocuments
        "GTDoclingDocument"
        "PredictionDoclingDocument"
        """
        logging.info("Loading the split '%s' from: '%s'", split, ds_path)

        # Load the dataset
        split_path = str(ds_path / split / "*.parquet")
        split_files = glob.glob(split_path)
        logging.info("Files: %s", split_files)
        ds = load_dataset("parquet", data_files={split: split_files})
        logging.info("Overview of dataset: %s", ds)

        # Select the split
        ds_selection: Dataset = ds[split]

        table_evaluations = []
        table_struct_evaluations = []
        evaluation_errors = 0
        for i, data in tqdm(
            enumerate(ds_selection),
            desc="Table evaluations",
            ncols=120,
            total=len(ds_selection),
        ):
<<<<<<< HEAD
            doc_id = data[BenchMarkColumns.DOC_ID]

            gt_doc_dict = data[BenchMarkColumns.GROUNDTRUTH]
            gt_doc = DoclingDocument.model_validate_json(gt_doc_dict)

            if ext_predictions is None:
                pred_doc_dict = data[BenchMarkColumns.PREDICTION]
                pred_doc = DoclingDocument.model_validate_json(pred_doc_dict)
            else:
                if doc_id.endswith(".png") or doc_id.endswith(".jpg"):
                    doc_id = doc_id[:-4]
                if doc_id not in ext_predictions:
                    _log.error("Missing pred_doc from dict argument for %s", doc_id)
                    continue
                pred_doc = ext_predictions[doc_id]
=======
            data_record = DatasetRecordWithPrediction.model_validate(data)
            doc_id = data_record.doc_id
            gt_doc = data_record.ground_truth_doc
            pred_doc = self._get_pred_doc(data_record)
            if not pred_doc:
                _log.error("There is no prediction for doc_id=%s", doc_id)
                continue
>>>>>>> f084ce7d

            try:
                if not self._structure_only:
                    results = self._evaluate_tables_in_documents(
                        doc_id=doc_id,
                        true_doc=gt_doc,
                        pred_doc=pred_doc,
                        structure_only=False,
                    )
                    table_evaluations.extend(results)

                    if self._intermediate_evaluations_path:
<<<<<<< HEAD
                        self._save_table_evalutions(
                            False,
                            i,
                            doc_id,
                            results,
                            self._intermediate_evaluations_path,
=======
                        self.save_intermediate_evalutions(
                            "TEDs_struct_content", i, doc_id, results
>>>>>>> f084ce7d
                        )

                results = self._evaluate_tables_in_documents(
                    doc_id=data[BenchMarkColumns.DOC_ID],
                    true_doc=gt_doc,
                    pred_doc=pred_doc,
                    structure_only=True,
                )
                table_struct_evaluations.extend(results)
                if self._intermediate_evaluations_path:
<<<<<<< HEAD
                    self._save_table_evalutions(
                        True, i, doc_id, results, self._intermediate_evaluations_path
                    )
=======
                    self.save_intermediate_evalutions("TEDs_struct", i, doc_id, results)

>>>>>>> f084ce7d
            except Exception as ex:
                evaluation_errors += 1
                _log.error("Error during tables evaluation for %s", doc_id)

        _log.info(
            "Finish. %s documents were skipped due to evaluation errors",
            evaluation_errors,
        )

        # Compute TED statistics for the entire dataset
        teds_simple = []
        teds_complex = []
        teds_all = []
        if not self._structure_only:
            for te in table_evaluations:
                teds_all.append(te.TEDS)

                if te.is_complex:
                    teds_complex.append(te.TEDS)
                else:
                    teds_simple.append(te.TEDS)

        teds_struct = []
        for te in table_struct_evaluations:
            teds_struct.append(te.TEDS)

        dataset_evaluation = DatasetTableEvaluation(
            evaluations=table_evaluations,
            TEDS=compute_stats(teds_all),
            TEDS_struct=compute_stats(teds_struct),
            TEDS_simple=compute_stats(teds_simple),
            TEDS_complex=compute_stats(teds_complex),
        )
        return dataset_evaluation

    def _evaluate_tables_in_documents(
        self,
        doc_id: str,
        true_doc: DoclingDocument,
        pred_doc: DoclingDocument,
        structure_only: bool = False,
    ) -> List[TableEvaluation]:
        r""" """
        table_evaluations = []
        true_tables = true_doc.tables
        pred_tables = pred_doc.tables

        # logging.info(f"#-true-tables: {len(true_tables)}, #-pred-tables: {len(pred_tables)}")
        assert len(true_tables) == len(
            pred_tables
        ), "len(true_tables)!=len(pred_tables)"

        for table_id in range(len(true_tables)):  # , len(pred_tables)):

            # Avoid items of type DocItemLabel.DOCUMENT_INDEX
            if true_tables[table_id].label != DocItemLabel.TABLE:
                logging.warning(
                    f"Skipping table with label {true_tables[table_id].label}"
                )
                continue

            try:
                true_table = true_tables[table_id]
                pred_table = pred_tables[table_id]

                is_complex = is_complex_table(true_table)

                true_html = true_table.export_to_html()
                pred_html = pred_table.export_to_html()

                # Filter out tags that may be present in GT but not in prediction to avoid penalty
                for stopword in self._stopwords:
                    predicted_html = pred_html.replace(stopword, "")
                for stopword in self._stopwords:
                    true_html = true_html.replace(stopword, "")

                true_html_obj = html.fromstring(true_html)
                pred_html_obj = html.fromstring(pred_html)

                teds = self._teds_scorer(
                    gt_table=true_html_obj,
                    pred_table=pred_html_obj,
                    structure_only=structure_only,
                )
                # logging.info(f"teds: {teds}")

                teds = round(teds, 3)
                table_evaluation = TableEvaluation(
                    TEDS=teds,
                    is_complex=is_complex,
                    filename=doc_id,
                    table_id=table_id,
                    true_ncols=true_table.data.num_cols,
                    pred_ncols=pred_table.data.num_cols,
                    true_nrows=true_table.data.num_rows,
                    pred_nrows=pred_table.data.num_rows,
                )
                table_evaluations.append(table_evaluation)
            except Exception:
                logging.error(
                    f"Table {table_id} from document {doc_id} could not be compared!"
                )

        return table_evaluations

<<<<<<< HEAD
    def _save_table_evalutions(
        self,
        structure_only: bool,
        enunumerate_id: int,
        doc_id: str,
        table_evaluations: list[TableEvaluation],
        save_dir: Path,
    ):
        r""" """
        evals = [ev.model_dump() for ev in table_evaluations]

        prefix = "struct" if structure_only else "struct_content"
        evaluation_filename = f"TED_{prefix}_{enunumerate_id:05d}_{doc_id}.json"
        evaluation_fn = save_dir / evaluation_filename
        _log.info("Saving intermediate TEDs: %s", evaluation_fn)

        with open(evaluation_fn, "w") as fd:
            json.dump(evals, fd)

    def supported_prediction_formats(self) -> List[PredictionFormats]:
        r"""
        Return the supported formats for predictions
        """
        return [PredictionFormats.DOCLING_DOCUMENT]
=======
    def _get_pred_doc(
        self, data_record: DatasetRecordWithPrediction
    ) -> Optional[DoclingDocument]:
        r"""
        Get the predicted DoclingDocument
        """
        pred_doc = None
        for prediction_format in self._prediction_sources:
            if prediction_format == PredictionFormats.DOCLING_DOCUMENT:
                pred_doc = data_record.predicted_doc
            elif prediction_format == PredictionFormats.DOCTAGS:
                pred_doc = docling_document_from_doctags(data_record)
            if pred_doc is not None:
                break

        return pred_doc
>>>>>>> f084ce7d
<|MERGE_RESOLUTION|>--- conflicted
+++ resolved
@@ -12,10 +12,6 @@
 from pydantic import BaseModel
 from tqdm import tqdm  # type: ignore
 
-<<<<<<< HEAD
-from docling_eval.benchmarks.constants import BenchMarkColumns, PredictionFormats
-from docling_eval.evaluators.base_evaluator import BaseEvaluator, DatasetEvaluation
-=======
 from docling_eval.datamodels.dataset_record import DatasetRecordWithPrediction
 from docling_eval.datamodels.types import BenchMarkColumns, PredictionFormats
 from docling_eval.evaluators.base_evaluator import (
@@ -24,7 +20,6 @@
     UnitEvaluation,
     docling_document_from_doctags,
 )
->>>>>>> f084ce7d
 from docling_eval.evaluators.stats import DatasetStatistics, compute_stats
 from docling_eval.evaluators.teds import TEDScorer
 
@@ -45,11 +40,7 @@
 
 
 class DatasetTableEvaluation(DatasetEvaluation):
-<<<<<<< HEAD
-    evaluations: list[TableEvaluation]
-=======
     evaluations: List[TableEvaluation]
->>>>>>> f084ce7d
 
     TEDS: DatasetStatistics
     TEDS_struct: DatasetStatistics
@@ -117,10 +108,6 @@
         self,
         intermediate_evaluations_path: Optional[Path] = None,
         structure_only: bool = False,
-<<<<<<< HEAD
-    ):
-        super().__init__(intermediate_evaluations_path=intermediate_evaluations_path)
-=======
         prediction_sources: List[PredictionFormats] = [],
     ):
         supported_prediction_formats: List[PredictionFormats] = [
@@ -134,7 +121,6 @@
             prediction_sources=prediction_sources,
             supported_prediction_formats=supported_prediction_formats,
         )
->>>>>>> f084ce7d
 
         self._structure_only = structure_only
         self._teds_scorer = TEDScorer()
@@ -144,10 +130,6 @@
         self,
         ds_path: Path,
         split: str = "test",
-<<<<<<< HEAD
-        ext_predictions: Optional[Dict[str, DoclingDocument]] = None,
-=======
->>>>>>> f084ce7d
     ) -> DatasetTableEvaluation:
         r"""
         Load a dataset in HF format. Expected columns with DoclingDocuments
@@ -175,23 +157,6 @@
             ncols=120,
             total=len(ds_selection),
         ):
-<<<<<<< HEAD
-            doc_id = data[BenchMarkColumns.DOC_ID]
-
-            gt_doc_dict = data[BenchMarkColumns.GROUNDTRUTH]
-            gt_doc = DoclingDocument.model_validate_json(gt_doc_dict)
-
-            if ext_predictions is None:
-                pred_doc_dict = data[BenchMarkColumns.PREDICTION]
-                pred_doc = DoclingDocument.model_validate_json(pred_doc_dict)
-            else:
-                if doc_id.endswith(".png") or doc_id.endswith(".jpg"):
-                    doc_id = doc_id[:-4]
-                if doc_id not in ext_predictions:
-                    _log.error("Missing pred_doc from dict argument for %s", doc_id)
-                    continue
-                pred_doc = ext_predictions[doc_id]
-=======
             data_record = DatasetRecordWithPrediction.model_validate(data)
             doc_id = data_record.doc_id
             gt_doc = data_record.ground_truth_doc
@@ -199,7 +164,6 @@
             if not pred_doc:
                 _log.error("There is no prediction for doc_id=%s", doc_id)
                 continue
->>>>>>> f084ce7d
 
             try:
                 if not self._structure_only:
@@ -212,17 +176,8 @@
                     table_evaluations.extend(results)
 
                     if self._intermediate_evaluations_path:
-<<<<<<< HEAD
-                        self._save_table_evalutions(
-                            False,
-                            i,
-                            doc_id,
-                            results,
-                            self._intermediate_evaluations_path,
-=======
                         self.save_intermediate_evalutions(
                             "TEDs_struct_content", i, doc_id, results
->>>>>>> f084ce7d
                         )
 
                 results = self._evaluate_tables_in_documents(
@@ -233,14 +188,8 @@
                 )
                 table_struct_evaluations.extend(results)
                 if self._intermediate_evaluations_path:
-<<<<<<< HEAD
-                    self._save_table_evalutions(
-                        True, i, doc_id, results, self._intermediate_evaluations_path
-                    )
-=======
                     self.save_intermediate_evalutions("TEDs_struct", i, doc_id, results)
 
->>>>>>> f084ce7d
             except Exception as ex:
                 evaluation_errors += 1
                 _log.error("Error during tables evaluation for %s", doc_id)
@@ -346,32 +295,6 @@
 
         return table_evaluations
 
-<<<<<<< HEAD
-    def _save_table_evalutions(
-        self,
-        structure_only: bool,
-        enunumerate_id: int,
-        doc_id: str,
-        table_evaluations: list[TableEvaluation],
-        save_dir: Path,
-    ):
-        r""" """
-        evals = [ev.model_dump() for ev in table_evaluations]
-
-        prefix = "struct" if structure_only else "struct_content"
-        evaluation_filename = f"TED_{prefix}_{enunumerate_id:05d}_{doc_id}.json"
-        evaluation_fn = save_dir / evaluation_filename
-        _log.info("Saving intermediate TEDs: %s", evaluation_fn)
-
-        with open(evaluation_fn, "w") as fd:
-            json.dump(evals, fd)
-
-    def supported_prediction_formats(self) -> List[PredictionFormats]:
-        r"""
-        Return the supported formats for predictions
-        """
-        return [PredictionFormats.DOCLING_DOCUMENT]
-=======
     def _get_pred_doc(
         self, data_record: DatasetRecordWithPrediction
     ) -> Optional[DoclingDocument]:
@@ -387,5 +310,4 @@
             if pred_doc is not None:
                 break
 
-        return pred_doc
->>>>>>> f084ce7d
+        return pred_doc